# - Finds ROOT installation
# This module sets up ROOT information
# It defines:
# ROOT_FOUND             If the ROOT is found
# ROOT_INCLUDE_DIR       PATH to the include directory
# ROOT_INCLUDE_DIRS      PATH to the include directories (not cached)
# ROOT_LIBRARIES         Most common libraries
# ROOT_<name>_LIBRARY    Full path to the library <name>
# ROOT_LIBRARY_DIR       PATH to the library directory
# ROOT_ETC_DIR           PATH to the etc directory
# ROOT_DEFINITIONS       Compiler definitions
# ROOT_CXX_FLAGS         Compiler flags to be used by client packages
# ROOT_C_FLAGS           Compiler flags to be used by client packages
# ROOT_EXE_LINKER_FLAGS  Linker flags to be used by client packages
#
# Updated by K. Smith (ksmith37@nd.edu) to properly handle
#  dependencies in ROOT_GENERATE_DICTIONARY

find_program(ROOT_CONFIG_EXECUTABLE NAMES root-config
  HINTS "$ENV{ROOTSYS}/bin" "$ENV{BDM_ROOT_DIR}/bin" "${CMAKE_THIRD_PARTY_DIR}/root/bin")

execute_process(
    COMMAND ${ROOT_CONFIG_EXECUTABLE} --prefix
    OUTPUT_VARIABLE ROOTSYS
    OUTPUT_STRIP_TRAILING_WHITESPACE)

execute_process(
    COMMAND ${ROOT_CONFIG_EXECUTABLE} --version
    OUTPUT_VARIABLE ROOT_VERSION
    OUTPUT_STRIP_TRAILING_WHITESPACE)

execute_process(
    COMMAND ${ROOT_CONFIG_EXECUTABLE} --incdir
    OUTPUT_VARIABLE ROOT_INCLUDE_DIR
    OUTPUT_STRIP_TRAILING_WHITESPACE)
set(ROOT_INCLUDE_DIRS ${ROOT_INCLUDE_DIR})

execute_process(
    COMMAND ${ROOT_CONFIG_EXECUTABLE} --etcdir
    OUTPUT_VARIABLE ROOT_ETC_DIR
    OUTPUT_STRIP_TRAILING_WHITESPACE)
set(ROOT_ETC_DIRS ${ROOT_ETC_DIR})

execute_process(
    COMMAND ${ROOT_CONFIG_EXECUTABLE} --libdir
    OUTPUT_VARIABLE ROOT_LIBRARY_DIR
    OUTPUT_STRIP_TRAILING_WHITESPACE)
set(ROOT_LIBRARY_DIRS ${ROOT_LIBRARY_DIR})

set(rootlibs Core RIO Net Hist Graf Graf3d Gpad Tree Rint Postscript Matrix Physics MathCore Thread MultiProc Imt)
set(ROOT_LIBRARIES)
foreach(_cpt ${rootlibs} ${ROOT_FIND_COMPONENTS})
    find_library(ROOT_${_cpt}_LIBRARY ${_cpt} HINTS ${ROOT_LIBRARY_DIR})
  if(ROOT_${_cpt}_LIBRARY)
    mark_as_advanced(ROOT_${_cpt}_LIBRARY)
    list(APPEND ROOT_LIBRARIES ${ROOT_${_cpt}_LIBRARY})
    if(ROOT_FIND_COMPONENTS)
      list(REMOVE_ITEM ROOT_FIND_COMPONENTS ${_cpt})
    endif()
  endif()
endforeach()
if(ROOT_LIBRARIES)
  list(REMOVE_DUPLICATES ROOT_LIBRARIES)
endif()

execute_process(
    COMMAND ${ROOT_CONFIG_EXECUTABLE} --cflags
    OUTPUT_VARIABLE __cflags
    OUTPUT_STRIP_TRAILING_WHITESPACE)
string(REGEX MATCHALL "-(D|U)[^ ]*" ROOT_DEFINITIONS "${__cflags}")
string(REGEX REPLACE "(^|[ ]*)-I[^ ]*" "" ROOT_CXX_FLAGS "${__cflags}")
string(REGEX REPLACE "(^|[ ]*)-I[^ ]*" "" ROOT_C_FLAGS "${__cflags}")

execute_process(
    COMMAND ${ROOT_CONFIG_EXECUTABLE} --ldflags
    OUTPUT_VARIABLE __ldflags
    OUTPUT_STRIP_TRAILING_WHITESPACE)
set(ROOT_EXE_LINKER_FLAGS "${__ldflags}")

set(ROOT_USE_FILE ${CMAKE_CURRENT_LIST_DIR}/RootUseFile.cmake)

execute_process(
  COMMAND ${ROOT_CONFIG_EXECUTABLE} --features
  OUTPUT_VARIABLE _root_options
  OUTPUT_STRIP_TRAILING_WHITESPACE)
separate_arguments(_root_options)
foreach(_opt ${_root_options})
  set(ROOT_${_opt}_FOUND TRUE)
endforeach()

include(FindPackageHandleStandardArgs)
find_package_handle_standard_args(ROOT DEFAULT_MSG ROOT_CONFIG_EXECUTABLE
    ROOTSYS ROOT_VERSION ROOT_INCLUDE_DIR ROOT_LIBRARIES ROOT_LIBRARY_DIR)

mark_as_advanced(ROOT_CONFIG_EXECUTABLE)

include(CMakeParseArguments)
find_program(ROOTCLING_EXECUTABLE rootcling
  HINTS "$ENV{ROOTSYS}/bin" "$ENV{BDM_ROOT_DIR}/bin" "${CMAKE_THIRD_PARTY_DIR}/root/bin")
#find_package(GCCXML)

# We use the launcher script to emulate a `source thisbdm.sh` call
if(NOT BDM_OUT_OF_SOURCE)
  set(LAUNCHER ${CMAKE_BINARY_DIR}/launcher.sh)
endif()

<<<<<<< HEAD
include(${CMAKE_SOURCE_DIR}/cmake/RootMacros.cmake)
=======
#----------------------------------------------------------------------------
# function ROOT_GENERATE_DICTIONARY( dictionary
#                                    header1 header2 ...
#                                    LINKDEF linkdef1 ...
#                                    OPTIONS opt1...)
function(ROOT_GENERATE_DICTIONARY dictionary)
  CMAKE_PARSE_ARGUMENTS(ARG "" "" "LINKDEF;OPTIONS" "" ${ARGN})
  #---Get the list of include directories------------------
  get_directory_property(incdirs INCLUDE_DIRECTORIES)
  set(includedirs)
  foreach( d ${incdirs})
     set(includedirs ${includedirs} -I${d})
  endforeach()
  #---Get the list of header files-------------------------
  set(headerfiles)
  foreach(fp ${ARG_UNPARSED_ARGUMENTS})
    if(${fp} MATCHES "[*?]") # Is this header a globbing expression?
      file(GLOB files ${fp})
      foreach(f ${files})
        if(NOT f MATCHES LinkDef) # skip LinkDefs from globbing result
          set(headerfiles ${headerfiles} ${f})
        endif()
      endforeach()
    else()
      find_file(headerFile ${fp} HINTS ${incdirs})
      set(headerfiles ${headerfiles} ${headerFile})
      unset(headerFile CACHE)
    endif()
  endforeach()
  #---Get LinkDef.h file------------------------------------
  set(linkdefs)
  foreach( f ${ARG_LINKDEF})
    find_file(linkFile ${f} HINTS ${incdirs})
    set(linkdefs ${linkdefs} ${linkFile})
    unset(linkFile CACHE)
  endforeach()
  #---call rootcling------------------------------------------
  add_custom_command(OUTPUT ${dictionary}.cxx
                     OUTPUT ${dictionary}_rdict.pcm
                     COMMAND ${LAUNCHER} ${ROOTCLING_EXECUTABLE} -f ${dictionary}.cxx
                                         ${ARG_OPTIONS} ${includedirs} ${headerfiles} ${linkdefs}
                     DEPENDS ${headerfiles} ${linkdefs} VERBATIM)
endfunction()

#----------------------------------------------------------------------------
# function REFLEX_GENERATE_DICTIONARY(dictionary
#                                     header1 header2 ...
#                                     SELECTION selectionfile ...
#                                     OPTIONS opt1...)
function(REFLEX_GENERATE_DICTIONARY dictionary)
  CMAKE_PARSE_ARGUMENTS(ARG "" "" "SELECTION;OPTIONS" "" ${ARGN})
  #---Get the list of header files-------------------------
  set(headerfiles)
  foreach(fp ${ARG_UNPARSED_ARGUMENTS})
    file(GLOB files ${fp})
    if(files)
      foreach(f ${files})
        set(headerfiles ${headerfiles} ${f})
      endforeach()
    else()
      set(headerfiles ${headerfiles} ${fp})
    endif()
  endforeach()
  #---Get Selection file------------------------------------
  if(IS_ABSOLUTE ${ARG_SELECTION})
    set(selectionfile ${ARG_SELECTION})
  else()
    set(selectionfile ${CMAKE_CURRENT_SOURCE_DIR}/${ARG_SELECTION})
  endif()
  #---Get the list of include directories------------------
  get_directory_property(incdirs INCLUDE_DIRECTORIES)
  set(includedirs)
  foreach( d ${incdirs})
    set(includedirs ${includedirs} -I${d})
  endforeach()
  #---Get preprocessor definitions--------------------------
  get_directory_property(defs COMPILE_DEFINITIONS)
  foreach( d ${defs})
   set(definitions ${definitions} -D${d})
  endforeach()
  #---Nanes and others---------------------------------------
  set(gensrcdict ${dictionary}.cc)
  if(MSVC)
    set(gccxmlopts "--gccxmlopt=\"--gccxml-compiler cl\"")
  else()
    #set(gccxmlopts "--gccxmlopt=\'--gccxml-cxxflags -m64 \'")
    set(gccxmlopts)
  endif()
  #set(rootmapname ${dictionary}Dict.rootmap)
  #set(rootmapopts --rootmap=${rootmapname} --rootmap-lib=${libprefix}${dictionary}Dict)
  #---Actual command----------------------------------------
  add_custom_command(OUTPUT ${gensrcdict} ${rootmapname} ${dictionary}_rdict.pcm
                     COMMAND ${LAUNCHER} ${GENREFLEX_EXECUTABLE} ${headerfiles} -o ${gensrcdict} ${rootmapopts} --select=${selectionfile} --noIncludePaths
                            ${ARG_OPTIONS} ${includedirs} ${definitions}
                     DEPENDS ${headerfiles} ${selectionfile})
endfunction()
>>>>>>> d8bb6b7a
<|MERGE_RESOLUTION|>--- conflicted
+++ resolved
@@ -104,103 +104,4 @@
   set(LAUNCHER ${CMAKE_BINARY_DIR}/launcher.sh)
 endif()
 
-<<<<<<< HEAD
-include(${CMAKE_SOURCE_DIR}/cmake/RootMacros.cmake)
-=======
-#----------------------------------------------------------------------------
-# function ROOT_GENERATE_DICTIONARY( dictionary
-#                                    header1 header2 ...
-#                                    LINKDEF linkdef1 ...
-#                                    OPTIONS opt1...)
-function(ROOT_GENERATE_DICTIONARY dictionary)
-  CMAKE_PARSE_ARGUMENTS(ARG "" "" "LINKDEF;OPTIONS" "" ${ARGN})
-  #---Get the list of include directories------------------
-  get_directory_property(incdirs INCLUDE_DIRECTORIES)
-  set(includedirs)
-  foreach( d ${incdirs})
-     set(includedirs ${includedirs} -I${d})
-  endforeach()
-  #---Get the list of header files-------------------------
-  set(headerfiles)
-  foreach(fp ${ARG_UNPARSED_ARGUMENTS})
-    if(${fp} MATCHES "[*?]") # Is this header a globbing expression?
-      file(GLOB files ${fp})
-      foreach(f ${files})
-        if(NOT f MATCHES LinkDef) # skip LinkDefs from globbing result
-          set(headerfiles ${headerfiles} ${f})
-        endif()
-      endforeach()
-    else()
-      find_file(headerFile ${fp} HINTS ${incdirs})
-      set(headerfiles ${headerfiles} ${headerFile})
-      unset(headerFile CACHE)
-    endif()
-  endforeach()
-  #---Get LinkDef.h file------------------------------------
-  set(linkdefs)
-  foreach( f ${ARG_LINKDEF})
-    find_file(linkFile ${f} HINTS ${incdirs})
-    set(linkdefs ${linkdefs} ${linkFile})
-    unset(linkFile CACHE)
-  endforeach()
-  #---call rootcling------------------------------------------
-  add_custom_command(OUTPUT ${dictionary}.cxx
-                     OUTPUT ${dictionary}_rdict.pcm
-                     COMMAND ${LAUNCHER} ${ROOTCLING_EXECUTABLE} -f ${dictionary}.cxx
-                                         ${ARG_OPTIONS} ${includedirs} ${headerfiles} ${linkdefs}
-                     DEPENDS ${headerfiles} ${linkdefs} VERBATIM)
-endfunction()
-
-#----------------------------------------------------------------------------
-# function REFLEX_GENERATE_DICTIONARY(dictionary
-#                                     header1 header2 ...
-#                                     SELECTION selectionfile ...
-#                                     OPTIONS opt1...)
-function(REFLEX_GENERATE_DICTIONARY dictionary)
-  CMAKE_PARSE_ARGUMENTS(ARG "" "" "SELECTION;OPTIONS" "" ${ARGN})
-  #---Get the list of header files-------------------------
-  set(headerfiles)
-  foreach(fp ${ARG_UNPARSED_ARGUMENTS})
-    file(GLOB files ${fp})
-    if(files)
-      foreach(f ${files})
-        set(headerfiles ${headerfiles} ${f})
-      endforeach()
-    else()
-      set(headerfiles ${headerfiles} ${fp})
-    endif()
-  endforeach()
-  #---Get Selection file------------------------------------
-  if(IS_ABSOLUTE ${ARG_SELECTION})
-    set(selectionfile ${ARG_SELECTION})
-  else()
-    set(selectionfile ${CMAKE_CURRENT_SOURCE_DIR}/${ARG_SELECTION})
-  endif()
-  #---Get the list of include directories------------------
-  get_directory_property(incdirs INCLUDE_DIRECTORIES)
-  set(includedirs)
-  foreach( d ${incdirs})
-    set(includedirs ${includedirs} -I${d})
-  endforeach()
-  #---Get preprocessor definitions--------------------------
-  get_directory_property(defs COMPILE_DEFINITIONS)
-  foreach( d ${defs})
-   set(definitions ${definitions} -D${d})
-  endforeach()
-  #---Nanes and others---------------------------------------
-  set(gensrcdict ${dictionary}.cc)
-  if(MSVC)
-    set(gccxmlopts "--gccxmlopt=\"--gccxml-compiler cl\"")
-  else()
-    #set(gccxmlopts "--gccxmlopt=\'--gccxml-cxxflags -m64 \'")
-    set(gccxmlopts)
-  endif()
-  #set(rootmapname ${dictionary}Dict.rootmap)
-  #set(rootmapopts --rootmap=${rootmapname} --rootmap-lib=${libprefix}${dictionary}Dict)
-  #---Actual command----------------------------------------
-  add_custom_command(OUTPUT ${gensrcdict} ${rootmapname} ${dictionary}_rdict.pcm
-                     COMMAND ${LAUNCHER} ${GENREFLEX_EXECUTABLE} ${headerfiles} -o ${gensrcdict} ${rootmapopts} --select=${selectionfile} --noIncludePaths
-                            ${ARG_OPTIONS} ${includedirs} ${definitions}
-                     DEPENDS ${headerfiles} ${selectionfile})
-endfunction()
->>>>>>> d8bb6b7a
+include(${CMAKE_SOURCE_DIR}/cmake/RootMacros.cmake)
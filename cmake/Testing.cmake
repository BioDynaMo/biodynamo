--- conflicted
+++ resolved
@@ -25,15 +25,11 @@
   CMAKE_CACHE_ARGS
     -DCMAKE_CXX_COMPILER:FILEPATH=${CMAKE_CXX_COMPILER}
     -DCMAKE_C_COMPILER:FILEPATH=${CMAKE_C_COMPILER}
-<<<<<<< HEAD
     INSTALL_COMMAND 
      cp -a "${CMAKE_CURRENT_BINARY_DIR}/gtest/src/gtest/googletest/include/."
         "${CMAKE_CURRENT_BINARY_DIR}/include"
      && cp "${CMAKE_CURRENT_BINARY_DIR}/gtest/src/gtest-build/lib/libgtest.a" 
         "${CMAKE_CURRENT_BINARY_DIR}/lib"
-=======
-  INSTALL_COMMAND cp -a "${CMAKE_CURRENT_BINARY_DIR}/gtest/src/gtest/include/." "${CMAKE_CURRENT_BINARY_DIR}/include"
->>>>>>> 66a1c7cd
   # Ugly but necessary, in future versions one can use ${binary_dir}
   # in BUILD_BYPRODUCTS
   #BUILD_BYPRODUCTS "${binary_dir}/libgtest.a"
@@ -45,13 +41,8 @@
 add_library(libgtest IMPORTED STATIC GLOBAL)
 add_dependencies(libgtest gtest)
 set_target_properties(libgtest PROPERTIES
-<<<<<<< HEAD
     IMPORTED_LOCATION "${binary_dir}/lib/libgtest.a"
     IMPORTED_LINK_INTERFACE_LIBRARIES "${CMAKE_THREAD_LIBS_INIT}"
-=======
-  IMPORTED_LOCATION "${binary_dir}/libgtest.a"
-  IMPORTED_LINK_INTERFACE_LIBRARIES "${CMAKE_THREAD_LIBS_INIT}"
->>>>>>> 66a1c7cd
 )
 
 # add include directories for gtest

--- conflicted
+++ resolved
@@ -3,12 +3,8 @@
 on:
   push:
   pull_request_target:
-<<<<<<< HEAD
-    types: [assigned, opened, synchronize, edited, reopened]
-=======
     branches:
       - master
->>>>>>> 56c7fbbb
 
 jobs:
   build:

--- conflicted
+++ resolved
@@ -19,26 +19,6 @@
       matrix:
         os: [ubuntu-18.04, ubuntu-20.04]
     runs-on: ${{ matrix.os }}
-    env:
-      SYS_TESTS_SH_SCRIPT: |
-        . $INSTALL_DIR/bin/thisbdm.sh
-        sudo git config --system user.name "Test User"
-        sudo git config --system user.email user@test.com
-        export DISPLAY=:99.0
-        ../util/xvfb-initd.sh start
-        sleep 3
-        make run-demos
-        ../util/xvfb-initd.sh stop
-      OOS_SIM_TEST_SH_SCRIPT: |
-        . $INSTALL_DIR/bin/thisbdm.sh
-        export DISPLAY=:99.0
-        ../util/xvfb-initd.sh start
-        sleep 3
-        biodynamo new test-sim
-        . ../test/util.inc
-        run_cmake_simulation test-sim
-        ../util/xvfb-initd.sh stop
-        rm -rf test-sim
 
     steps:
     - name: Install BioDynaMo
@@ -53,18 +33,6 @@
       with:
         fetch-depth: 0
 
-<<<<<<< HEAD
-    - name: Install BioDynaMo
-      shell: bash
-      run: |
-        sudo apt-get update
-        sudo apt-get install -y zsh
-        BDM_CMAKE_FLAGS="-Dnotebooks=ON -Dsbml=ON" ./install.sh << EOF
-        y
-        EOF
-
-=======
->>>>>>> 3d417fba
     - name: Set INSTALL_DIR
       run: |
         VERSION=`git describe --tags`
@@ -96,22 +64,28 @@
     - name: System tests BioDynaMo
       shell: bash
       working-directory: build
-      run: ${{ env.SYS_TESTS_SH_SCRIPT }}
-
-    - name: (zsh) System tests BioDynaMo
-      shell: zsh {0}
-      working-directory: build
-      run: ${{ env.SYS_TESTS_SH_SCRIPT }}
+      run: |
+        . $INSTALL_DIR/bin/thisbdm.sh
+        sudo git config --system user.name "Test User"
+        sudo git config --system user.email user@test.com
+        export DISPLAY=:99.0
+        ../util/xvfb-initd.sh start
+        sleep 3
+        make run-demos
+        ../util/xvfb-initd.sh stop
 
     - name: Test out-of-source simulation
       shell: bash
       working-directory: build
-      run: ${{ env.OOS_SIM_TEST_SH_SCRIPT }}
-
-    - name: (zsh) Test out-of-source simulation
-      shell: zsh {0}
-      working-directory: build
-      run: ${{ env.OOS_SIM_TEST_SH_SCRIPT }}
+      run: |
+        . $INSTALL_DIR/bin/thisbdm.sh
+        export DISPLAY=:99.0
+        ../util/xvfb-initd.sh start
+        sleep 3
+        biodynamo new test-sim
+        . ../test/util.inc
+        run_cmake_simulation test-sim
+        ../util/xvfb-initd.sh stop
 
     - name: Notify Slack
       uses: 8398a7/action-slack@v3

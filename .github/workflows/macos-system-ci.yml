--- conflicted
+++ resolved
@@ -16,12 +16,6 @@
 jobs:
   build:
     runs-on: macos-latest
-    env:
-      SYS_TESTS_SH_SCRIPT: |
-        . bin/thisbdm.sh
-        git config --system user.name "Test User"
-        git config --system user.email user@test.com
-        make run-demos
 
     steps:
     - name: Install dependencies
@@ -66,20 +60,11 @@
     - name: System tests BioDynaMo
       shell: bash
       working-directory: build
-<<<<<<< HEAD
-      run: ${{ env.SYS_TESTS_SH_SCRIPT }}
-
-    - name: (zsh) System tests BioDynaMo
-      shell: zsh {0}
-      working-directory: build
-      run: ${{ env.SYS_TESTS_SH_SCRIPT }}
-=======
       run: |
         . $INSTALL_DIR/bin/thisbdm.sh
         git config --system user.name "Test User"
         git config --system user.email user@test.com
         make run-demos
->>>>>>> 3d417fba
 
     - name: Notify Slack
       uses: 8398a7/action-slack@v3

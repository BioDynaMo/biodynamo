--- conflicted
+++ resolved
@@ -29,13 +29,8 @@
   BDM_BEHAVIOR_HEADER(Secretion, Behavior, 2);
 
  public:
-<<<<<<< HEAD
-  Secretion() {}
+  Secretion() = default;
   explicit Secretion(const std::string& substance, real_t quantity = 1)
-=======
-  Secretion() = default;
-  explicit Secretion(const std::string& substance, double quantity = 1)
->>>>>>> 862a1b05
       : substance_(substance), quantity_(quantity) {
     dgrid_ = Simulation::GetActive()->GetResourceManager()->GetDiffusionGrid(
         substance);

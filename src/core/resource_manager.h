// -----------------------------------------------------------------------------
//
// Copyright (C) 2021 CERN & University of Surrey for the benefit of the
// BioDynaMo collaboration. All Rights Reserved.
//
// Licensed under the Apache License, Version 2.0 (the "License");
// you may not use this file except in compliance with the License.
//
// See the LICENSE file distributed with this work for details.
// See the NOTICE file distributed with this work for additional information
// regarding copyright ownership.
//
// -----------------------------------------------------------------------------

#ifndef CORE_RESOURCE_MANAGER_H_
#define CORE_RESOURCE_MANAGER_H_

#include <omp.h>
#include <sched.h>
#include <algorithm>
#include <cmath>
#include <limits>
#include <memory>
#include <ostream>
#include <set>
#include <string>
#include <unordered_map>
#include <utility>
#include <vector>

#include "core/agent/agent.h"
#include "core/agent/agent_handle.h"
#include "core/agent/agent_uid.h"
#include "core/agent/agent_uid_generator.h"
#include "core/container/agent_uid_map.h"
#include "core/diffusion/diffusion_grid.h"
#include "core/functor.h"
#include "core/operation/operation.h"
#include "core/simulation.h"
#include "core/type_index.h"
#include "core/util/numa.h"
#include "core/util/root.h"
#include "core/util/thread_info.h"
#include "core/util/type.h"

namespace bdm {

/// ResourceManager stores agents and diffusion grids and provides
/// methods to add, remove, and access them. Agents are uniquely identified
/// by their AgentUid, and AgentHandle. An AgentHandle might change during the
/// simulation.
class ResourceManager {
 public:
  explicit ResourceManager(TRootIOCtor* r) {}

  ResourceManager();

  virtual ~ResourceManager();

  ResourceManager& operator=(ResourceManager&& other) noexcept {
    if (agents_.size() != other.agents_.size()) {
      Log::Fatal(
          "Restored ResourceManager has different number of NUMA nodes.");
    }
    for (auto& el : diffusion_grids_) {
      delete el.second;
    }
    for (auto& numa_agents : agents_) {
      for (auto* agent : numa_agents) {
        delete agent;
      }
    }
    agents_ = std::move(other.agents_);
    agents_lb_.resize(agents_.size());
    diffusion_grids_ = std::move(other.diffusion_grids_);

    RebuildAgentUidMap();
    // restore type_index_
    if (type_index_) {
      for (auto& numa_agents : agents_) {
        for (auto* agent : numa_agents) {
          type_index_->Add(agent);
        }
      }
    }
    return *this;
  }

  void RebuildAgentUidMap() {
    // rebuild uid_ah_map_
    uid_ah_map_.clear();
    auto* agent_uid_generator = Simulation::GetActive()->GetAgentUidGenerator();
    uid_ah_map_.resize(agent_uid_generator->GetHighestIndex() + 1);
    for (AgentHandle::NumaNode_t n = 0; n < agents_.size(); ++n) {
      for (AgentHandle::ElementIdx_t i = 0; i < agents_[n].size(); ++i) {
        auto* agent = agents_[n][i];
        this->uid_ah_map_.Insert(agent->GetUid(), AgentHandle(n, i));
      }
    }
  }

  Agent* GetAgent(const AgentUid& uid) {
    if (!uid_ah_map_.Contains(uid)) {
      return nullptr;
    }
    auto& ah = uid_ah_map_[uid];
    return agents_[ah.GetNumaNode()][ah.GetElementIdx()];
  }

  Agent* GetAgent(AgentHandle ah) {
    return agents_[ah.GetNumaNode()][ah.GetElementIdx()];
  }

  AgentHandle GetAgentHandle(const AgentUid& uid) { return uid_ah_map_[uid]; }

  void SwapAgents(std::vector<std::vector<Agent*>>* agents);

  void AddDiffusionGrid(DiffusionGrid* dgrid) {
    uint64_t substance_id = dgrid->GetSubstanceId();
    auto search = diffusion_grids_.find(substance_id);
    if (search != diffusion_grids_.end()) {
      Log::Fatal("ResourceManager::AddDiffusionGrid",
                 "You tried to add a diffusion grid with an already existing "
                 "substance id. Please choose a different substance id.");
    } else {
      diffusion_grids_[substance_id] = dgrid;
    }
    MarkEnvironmentOutOfSync();
  }

  void RemoveDiffusionGrid(size_t substance_id) {
    auto search = diffusion_grids_.find(substance_id);
    if (search != diffusion_grids_.end()) {
      delete search->second;
      diffusion_grids_.erase(search);
    } else {
      Log::Error("ResourceManager::RemoveDiffusionGrid",
                 "You tried to remove a diffusion grid that does not exist.");
    }
  }

  /// Return the diffusion grid which holds the substance of specified id
  DiffusionGrid* GetDiffusionGrid(size_t substance_id) const {
    if (substance_id >= diffusion_grids_.size()) {
      Log::Error("ResourceManager::GetDiffusionGrid",
                 "You tried to request diffusion grid '", substance_id,
                 "', but it does not exist! Make sure that it's the correct id "
                 "correctly and that the diffusion grid is registered.");
      return nullptr;
    }
    return diffusion_grids_.at(substance_id);
  }

  /// Return the diffusion grid which holds the substance of specified name
  /// Caution: using this function in a tight loop will result in a slow
  /// simulation. Use `GetDiffusionGrid(size_t)` in those cases.
  DiffusionGrid* GetDiffusionGrid(const std::string& substance_name) const {
    for (auto& el : diffusion_grids_) {
      auto& dgrid = el.second;
      if (dgrid->GetSubstanceName() == substance_name) {
        return dgrid;
      }
    }
    Log::Error("ResourceManager::GetDiffusionGrid",
               "You tried to request a diffusion grid named '", substance_name,
               "', but it does not exist! Make sure that it's spelled "
               "correctly and that the diffusion grid is registered.");
    return nullptr;
  }

  /// Execute the given functor for all diffusion grids
  ///     rm->ForEachDiffusionGrid([](DiffusionGrid* dgrid) {
  ///       ...
  ///     });
  template <typename TFunctor>
  void ForEachDiffusionGrid(TFunctor&& f) const {
    for (auto& el : diffusion_grids_) {
      f(el.second);
    }
  }

  /// Returns the total number of agents if numa_node == -1
  /// Otherwise the number of agents in the specific numa node
  size_t GetNumAgents(int numa_node = -1) const {
    if (numa_node == -1) {
      size_t num_agents = 0;
      for (auto& numa_agents : agents_) {
        num_agents += numa_agents.size();
      }
      return num_agents;
    } else {
      return agents_[numa_node].size();
    }
  }

  size_t GetAgentVectorCapacity(int numa_node);

  /// Call a function for all or a subset of agents in the simulation.
  /// @param function that will be called for each agent
  /// @param filter if specified, `function` will only be called for agents
  ///               for which `filter(agent)` evaluates to true.
  ///
  ///     rm->ForEachAgent([](Agent* a) {
  ///                              std::cout << a->GetUid() << std::endl;
  ///                          });
  virtual void ForEachAgent(const std::function<void(Agent*)>& function,
                            Functor<bool, Agent*>* filter = nullptr) {
    for (auto& numa_agents : agents_) {
      for (auto* agent : numa_agents) {
        if (!filter || (filter && (*filter)(agent))) {
          function(agent);
        }
      }
    }
  }

  virtual void ForEachAgent(
      const std::function<void(Agent*, AgentHandle)>& function,
      Functor<bool, Agent*>* filter = nullptr) {
    for (AgentHandle::NumaNode_t n = 0; n < agents_.size(); ++n) {
      auto& numa_agents = agents_[n];
      for (AgentHandle::ElementIdx_t i = 0; i < numa_agents.size(); ++i) {
        auto* a = numa_agents[i];
        if (!filter || (filter && (*filter)(a))) {
          function(a, AgentHandle(n, i));
        }
      }
    }
  }

  /// Call a function for all or a subset of agents in the simulation.
  /// @param function that will be called for each agent
  /// @param filter if specified, `function` will only be called for agents
  ///               for which `filter(agent)` evaluates to true.
  /// Function invocations are parallelized.\n
  /// Uses static scheduling.
  /// \see ForEachAgent
  virtual void ForEachAgentParallel(Functor<void, Agent*>& function,
                                    Functor<bool, Agent*>* filter = nullptr);

  /// Call an operation for all or a subset of agents in the simulation.
  /// Function invocations are parallelized.\n
  /// Uses static scheduling.
  /// \see ForEachAgent
  virtual void ForEachAgentParallel(Operation& op,
                                    Functor<bool, Agent*>* filter = nullptr);

  virtual void ForEachAgentParallel(
      Functor<void, Agent*, AgentHandle>& function,
      Functor<bool, Agent*>* filter = nullptr);

  /// Call a function for all or a subset of agents in the simulation.
  /// Function invocations are parallelized.\n
  /// Uses dynamic scheduling and work stealing. Batch size controlled by
  /// `chunk`.
  /// \param chunk number of agents that are assigned to a thread (batch
  /// size)
  /// \see ForEachAgent
  virtual void ForEachAgentParallel(
      uint64_t chunk, Functor<void, Agent*, AgentHandle>& function,
      Functor<bool, Agent*>* filter = nullptr);

  /// Reserves enough memory to hold `capacity` number of agents for
  /// each numa domain.
  void Reserve(size_t capacity) {
    for (auto& numa_agents : agents_) {
      numa_agents.reserve(capacity);
    }
    if (type_index_) {
      type_index_->Reserve(capacity);
    }
  }

  /// Resize `agents_[numa_node]` such that it holds `current + additional`
  /// elements after this call.
  /// Returns the size after
  uint64_t GrowAgentContainer(size_t additional, size_t numa_node) {
    if (additional == 0) {
      return agents_[numa_node].size();
    }
    auto current = agents_[numa_node].size();
    if (current + additional < agents_[numa_node].size()) {
      agents_[numa_node].reserve((current + additional) * 1.5);
    }
    agents_[numa_node].resize(current + additional);
    return current;
  }

  /// Returns true if an agent with the given uid is stored in this
  /// ResourceManager.
  bool ContainsAgent(const AgentUid& uid) const {
    return uid_ah_map_.Contains(uid);
  }

  /// Remove all agents
  /// NB: This method is not thread-safe! This function invalidates
  /// agent references pointing into the ResourceManager. AgentPointer are
  /// not affected.
  void ClearAgents() {
    uid_ah_map_.clear();
    for (auto& numa_agents : agents_) {
      for (auto* agent : numa_agents) {
        delete agent;
      }
      numa_agents.clear();
    }
    if (type_index_) {
      type_index_->Clear();
    }
  }

  /// Reorder agents such that, agents are distributed to NUMA
  /// nodes. Nearby agents will be moved to the same NUMA node.
  virtual void LoadBalance();

  void DebugNuma() const;

  /// NB: This method is not thread-safe! This function might invalidate
  /// agent references pointing into the ResourceManager. AgentPointer are
  /// not affected.
  void AddAgent(Agent* agent,  // NOLINT
                typename AgentHandle::NumaNode_t numa_node = 0) {
    auto uid = agent->GetUid();
    if (uid.GetIndex() >= uid_ah_map_.size()) {
      uid_ah_map_.resize(uid.GetIndex() + 1);
    }
    agents_[numa_node].push_back(agent);
    uid_ah_map_.Insert(
        uid, AgentHandle(numa_node, static_cast<AgentHandle::ElementIdx_t>(
                                        agents_[numa_node].size() - 1u)));
    if (type_index_) {
      type_index_->Add(agent);
    }
    MarkEnvironmentOutOfSync();
  }

  void ResizeAgentUidMap() {
    auto* agent_uid_generator = Simulation::GetActive()->GetAgentUidGenerator();
    auto highest_idx = agent_uid_generator->GetHighestIndex();
    auto new_size = highest_idx * 1.5 + 1;
    if (highest_idx >= uid_ah_map_.size()) {
      uid_ah_map_.resize(new_size);
    }
    if (type_index_) {
      type_index_->Reserve(new_size);
    }
  }

<<<<<<< HEAD
  virtual void EndOfIteration() {
    // Check if SoUiD defragmentation should be turned on or off
    real_t utilization = static_cast<real_t>(GetNumAgents()) /
                         static_cast<real_t>(uid_ah_map_.size());
    auto* sim = Simulation::GetActive();
    auto* param = sim->GetParam();
    if (utilization < param->agent_uid_defragmentation_low_watermark) {
      sim->GetAgentUidGenerator()->EnableDefragmentation(&uid_ah_map_);
    } else if (utilization > param->agent_uid_defragmentation_high_watermark) {
      sim->GetAgentUidGenerator()->DisableDefragmentation();
    }
  }
=======
  virtual void EndOfIteration() {}
>>>>>>> cebe047f

  /// Adds `new_agents` to `agents_[numa_node]`. `offset` specifies
  /// the index at which the first element is inserted. Agents are inserted
  /// consecutively. This methos is thread safe only if insertion intervals do
  /// not overlap!
  virtual void AddAgents(typename AgentHandle::NumaNode_t numa_node,
                         uint64_t offset,
                         const std::vector<Agent*>& new_agents) {
    uint64_t i = 0;
    for (auto* agent : new_agents) {
      auto uid = agent->GetUid();
      uid_ah_map_.Insert(
          uid, AgentHandle(numa_node,
                           static_cast<AgentHandle::ElementIdx_t>(offset + i)));
      agents_[numa_node][offset + i] = agent;
      i++;
    }
    if (type_index_) {
#pragma omp critical
      for (auto* agent : new_agents) {
        type_index_->Add(agent);
      }
    }
#pragma omp single
    if (new_agents.size() != 0) {
      MarkEnvironmentOutOfSync();
    }
  }

  /// Removes the agent with the given uid.\n
  /// NB: This method is not thread-safe! This function invalidates
  /// agent references pointing into the ResourceManager. AgentPointer are
  /// not affected.
  void RemoveAgent(const AgentUid& uid) {
    // remove from map
    if (uid_ah_map_.Contains(uid)) {
      auto ah = uid_ah_map_[uid];
      uid_ah_map_.Remove(uid);
      // remove from vector
      auto& numa_agents = agents_[ah.GetNumaNode()];
      Agent* agent = nullptr;
      if (ah.GetElementIdx() == numa_agents.size() - 1) {
        agent = numa_agents.back();
        numa_agents.pop_back();
      } else {
        // swap
        agent = numa_agents[ah.GetElementIdx()];
        auto* reordered = numa_agents.back();
        numa_agents[ah.GetElementIdx()] = reordered;
        numa_agents.pop_back();
        uid_ah_map_.Insert(reordered->GetUid(), ah);
      }
      if (type_index_) {
        type_index_->Remove(agent);
      }
      delete agent;
      MarkEnvironmentOutOfSync();
    }
    Simulation::GetActive()->GetAgentUidGenerator()->ReuseAgentUid(uid);
  }

  // \param uids: one vector for each thread containing one vector for each numa
  //              node
  void RemoveAgents(const std::vector<std::vector<AgentUid>*>& uids);

  const TypeIndex* GetTypeIndex() const { return type_index_; }

 protected:
  /// Adding and removing agents does not immediately reflect in the state of
  /// the environment. This function sets a flag in the envrionment such that
  /// it is aware of the changes.
  void MarkEnvironmentOutOfSync();

  /// Maps an AgentUid to its storage location in `agents_` \n
  AgentUidMap<AgentHandle> uid_ah_map_ = AgentUidMap<AgentHandle>(100u);  //!
  /// Pointer container for all agents
  std::vector<std::vector<Agent*>> agents_;
  /// Container used during load balancing
  std::vector<std::vector<Agent*>> agents_lb_;  //!
  /// Maps a diffusion grid ID to the pointer to the diffusion grid
  std::unordered_map<uint64_t, DiffusionGrid*> diffusion_grids_;

  ThreadInfo* thread_info_ = ThreadInfo::GetInstance();  //!

  TypeIndex* type_index_ = nullptr;

  struct ParallelRemovalAuxData {
    std::vector<std::vector<uint64_t>> to_right;
    std::vector<std::vector<uint64_t>> not_to_left;
  };

  /// auxiliary data required for parallel agent removal
  ParallelRemovalAuxData parallel_remove_;  //!

  friend class SimulationBackup;
  friend std::ostream& operator<<(std::ostream& os, const ResourceManager& rm);
  BDM_CLASS_DEF_NV(ResourceManager, 2);
};

inline std::ostream& operator<<(std::ostream& os, const ResourceManager& rm) {
  os << "\033[1mAgents per numa node\033[0m" << std::endl;
  uint64_t cnt = 0;
  for (auto& numa_agents : rm.agents_) {
    os << "numa node " << cnt++ << " -> size: " << numa_agents.size()
       << std::endl;
  }
  return os;
}

}  // namespace bdm

#endif  // CORE_RESOURCE_MANAGER_H_<|MERGE_RESOLUTION|>--- conflicted
+++ resolved
@@ -346,22 +346,7 @@
     }
   }
 
-<<<<<<< HEAD
-  virtual void EndOfIteration() {
-    // Check if SoUiD defragmentation should be turned on or off
-    real_t utilization = static_cast<real_t>(GetNumAgents()) /
-                         static_cast<real_t>(uid_ah_map_.size());
-    auto* sim = Simulation::GetActive();
-    auto* param = sim->GetParam();
-    if (utilization < param->agent_uid_defragmentation_low_watermark) {
-      sim->GetAgentUidGenerator()->EnableDefragmentation(&uid_ah_map_);
-    } else if (utilization > param->agent_uid_defragmentation_high_watermark) {
-      sim->GetAgentUidGenerator()->DisableDefragmentation();
-    }
-  }
-=======
   virtual void EndOfIteration() {}
->>>>>>> cebe047f
 
   /// Adds `new_agents` to `agents_[numa_node]`. `offset` specifies
   /// the index at which the first element is inserted. Agents are inserted

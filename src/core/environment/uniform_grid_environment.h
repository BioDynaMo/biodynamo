// -----------------------------------------------------------------------------
//
// Copyright (C) 2021 CERN & University of Surrey for the benefit of the
// BioDynaMo collaboration. All Rights Reserved.
//
// Licensed under the Apache License, Version 2.0 (the "License");
// you may not use this file except in compliance with the License.
//
// See the LICENSE file distributed with this work for details.
// See the NOTICE file distributed with this work for additional information
// regarding copyright ownership.
//
// -----------------------------------------------------------------------------

#ifndef CORE_ENVIRONMENT_UNIFORM_GRID_ENVIRONMENT_H_
#define CORE_ENVIRONMENT_UNIFORM_GRID_ENVIRONMENT_H_

#include <assert.h>
#include <omp.h>

#include <algorithm>
#include <array>
#include <atomic>
#include <cmath>
#include <iostream>
#include <limits>
#include <memory>
#include <mutex>
#ifdef LINUX
#include <parallel/algorithm>
#endif  // LINUX
#include <utility>
#include <vector>

#include <morton/morton.h>  // NOLINT

#include "core/container/agent_vector.h"
#include "core/container/fixed_size_vector.h"
#include "core/container/inline_vector.h"
#include "core/container/math_array.h"
#include "core/container/parallel_resize_vector.h"
#include "core/environment/environment.h"
#include "core/environment/morton_order.h"
#include "core/functor.h"
#include "core/load_balance_info.h"
#include "core/param/param.h"
#include "core/resource_manager.h"
#include "core/util/log.h"
#include "core/util/spinlock.h"

namespace bdm {

namespace detail {
struct InitializeGPUData;
}  // namespace detail

/// A class that represents Cartesian 3D grid
class UniformGridEnvironment : public Environment {
  // MechanicalForcesOpCuda needs access to some UniformGridEnvironment private
  // members to reconstruct
  // the grid on GPU (same for MechanicalForcesOpOpenCL)
  friend struct MechanicalForcesOpCuda;
  friend struct ::bdm::detail::InitializeGPUData;
  friend struct MechanicalForcesOpOpenCL;
  friend class SchedulerTest;

 public:
  /// A single unit cube of the grid
  struct Box {
    Spinlock lock_;
    // std::atomic<bool> timestamp_;
    uint32_t timestamp_;
    /// start value of the linked list of agents inside this box.
    /// Next element can be found at `successors_[start_]`
    AgentHandle start_;
    /// length of the linked list (i.e. number of agents)
    /// uint64_t, because sizeof(Box) = 16, for uint16_t and uint64_t
    uint16_t length_;

    Box() : timestamp_(0), start_(AgentHandle()), length_(0) {}
    /// Copy Constructor required for boxes_.resize()
    /// Since box values will be overwritten afterwards it forwards to the
    /// default ctor
    Box(const Box& other) : Box() {}

    Box& operator=(const Box& other) {
      // start_ = other.start_.load(std::memory_order_relaxed);
      // length_ = other.length_.load(std::memory_order_relaxed);
      start_ = other.start_;
      length_ = other.length_;
      return *this;
    }

    bool IsEmpty(uint64_t grid_timestamp) const {
      return grid_timestamp != timestamp_;
    }

    uint16_t Size(uint64_t grid_timestamp) const {
      if (IsEmpty(grid_timestamp)) {
        return 0;
      }
      return length_;
    }

    /// @brief      Adds an agent to this box
    ///
    /// @param[in]  agent       The object's identifier
    /// @param   AddObject   successors   The successors
    void AddObject(AgentHandle ah, AgentVector<AgentHandle>* successors,
                   UniformGridEnvironment* grid) {
      std::lock_guard<Spinlock> lock_guard(lock_);

      if (timestamp_ != grid->timestamp_) {
        timestamp_ = grid->timestamp_;
        length_ = 1;
        start_ = ah;
      } else {
        length_++;
        (*successors)[ah] = start_;
        start_ = ah;
      }
    }

    /// An iterator that iterates over the cells in this box
    struct Iterator {
      Iterator(UniformGridEnvironment* grid, const Box* box)
          : grid_(grid), current_value_(box->start_), countdown_(box->length_) {
        if (grid->timestamp_ != box->timestamp_) {
          countdown_ = 0;
        }
      }

      bool IsAtEnd() { return countdown_ <= 0; }

      Iterator& operator++() {
        countdown_--;
        if (countdown_ > 0) {
          current_value_ = grid_->successors_[current_value_];
        }
        return *this;
      }

      AgentHandle operator*() const { return current_value_; }

      /// Pointer to the neighbor grid; for accessing the successor_ list
      UniformGridEnvironment* grid_;
      /// The current agent to be considered
      AgentHandle current_value_;
      /// The remain number of agents to consider
      int countdown_ = 0;
    };

    Iterator begin() const {  // NOLINT
      auto* grid = static_cast<UniformGridEnvironment*>(
          Simulation::GetActive()->GetEnvironment());
      return Iterator(grid, this);
    }
  };

  /// An iterator that iterates over the boxes in this grid
  struct NeighborIterator {
    explicit NeighborIterator(
        const FixedSizeVector<const Box*, 27>& neighbor_boxes,
        uint64_t grid_timestamp)
        : neighbor_boxes_(neighbor_boxes),
          // start iterator from box 0
          box_iterator_(neighbor_boxes_[0]->begin()),
          grid_timestamp_(grid_timestamp) {
      // if first box is empty
      if (neighbor_boxes_[0]->IsEmpty(grid_timestamp)) {
        ForwardToNonEmptyBox(grid_timestamp);
      }
    }

    bool IsAtEnd() const { return is_end_; }

    AgentHandle operator*() const { return *box_iterator_; }

    /// Version where empty neighbor boxes are allowed
    NeighborIterator& operator++() {
      ++box_iterator_;
      // if iterator of current box has come to an end, continue with next box
      if (box_iterator_.IsAtEnd()) {
        return ForwardToNonEmptyBox(grid_timestamp_);
      }
      return *this;
    }

   private:
    /// The 27 neighbor boxes that will be searched for agents
    const FixedSizeVector<const Box*, 27>& neighbor_boxes_;
    /// The box that shall be considered to iterate over for finding simulation
    /// objects
    typename Box::Iterator box_iterator_;
    uint64_t grid_timestamp_;
    /// The id of the box to be considered (i.e. value between 0 - 26)
    uint16_t box_idx_ = 0;
    /// Flag to indicate that all the neighbor boxes have been searched through
    bool is_end_ = false;

    /// Forwards the iterator to the next non empty box and returns itself
    /// If there are no non empty boxes is_end_ is set to true
    NeighborIterator& ForwardToNonEmptyBox(uint64_t grid_timestamp) {
      // increment box id until non empty box has been found
      while (++box_idx_ < neighbor_boxes_.size()) {
        // box is empty or uninitialized (padding box) -> continue
        if (neighbor_boxes_[box_idx_]->IsEmpty(grid_timestamp)) {
          continue;
        }
        // a non-empty box has been found
        box_iterator_ = neighbor_boxes_[box_idx_]->begin();
        return *this;
      }
      // all remaining boxes have been empty; reached end
      is_end_ = true;
      return *this;
    }
  };

  /// Enum that determines the degree of adjacency in search neighbor boxes
  //  todo(ahmad): currently only kHigh is supported (hardcoded 26 several
  //  places)
  enum Adjacency {
    kLow,    /**< The closest 8  neighboring boxes */
    kMedium, /**< The closest 18  neighboring boxes */
    kHigh    /**< The closest 26  neighboring boxes */
  };

  explicit UniformGridEnvironment(Adjacency adjacency = kHigh)
      : adjacency_(adjacency), lbi_(this) {}

  UniformGridEnvironment(UniformGridEnvironment const&) = delete;
  void operator=(UniformGridEnvironment const&) = delete;

  virtual ~UniformGridEnvironment() = default;

  /// Clears the grid
  void Clear() override {
    if (!is_custom_box_length_) {
      box_length_ = 1;
    }
    box_length_squared_ = 1;
    num_boxes_axis_ = {{0}};
    num_boxes_xy_ = 0;
    int32_t inf = std::numeric_limits<int32_t>::max();
    grid_dimensions_ = {inf, -inf, inf, -inf, inf, -inf};
    threshold_dimensions_ = {inf, -inf};
    successors_.clear();
    has_grown_ = false;
  }

  struct AssignToBoxesFunctor : public Functor<void, Agent*, AgentHandle> {
    explicit AssignToBoxesFunctor(UniformGridEnvironment* grid) : grid_(grid) {}

    void operator()(Agent* agent, AgentHandle ah) override {
      const auto& position = agent->GetPosition();
      auto idx = grid_->GetBoxIndex(position);
      auto box = grid_->GetBoxPointer(idx);
      box->AddObject(ah, &(grid_->successors_), grid_);
      assert(idx <= std::numeric_limits<uint32_t>::max());
      agent->SetBoxIdx(static_cast<uint32_t>(idx));
    }

   private:
    UniformGridEnvironment* grid_ = nullptr;
  };

  void SetBoxLength(int32_t bl) {
    box_length_ = bl;
    is_custom_box_length_ = true;
  }

  int32_t GetBoxLength() { return box_length_; }

  /// @brief      Calculates the squared euclidian distance between two points
  ///             in 3D
  ///
  /// @param[in]  pos1  Position of the first point
  /// @param[in]  pos2  Position of the second point
  ///
  /// @return     The distance between the two points
  ///
  inline real_t SquaredEuclideanDistance(const Real3& pos1,
                                         const Real3& pos2) const {
    const real_t dx = pos2[0] - pos1[0];
    const real_t dy = pos2[1] - pos1[1];
    const real_t dz = pos2[2] - pos1[2];
    return (dx * dx + dy * dy + dz * dz);
  }

  inline bool WithinSquaredEuclideanDistance(real_t squared_radius,
                                             const Real3& pos1,
                                             const Real3& pos2) const {
    const real_t dx = pos2[0] - pos1[0];
    const real_t dx2 = dx * dx;
    if (dx2 > squared_radius) {
      return false;
    }

    const real_t dy = pos2[1] - pos1[1];
    const real_t dy2_plus_dx2 = dy * dy + dx2;
    if (dy2_plus_dx2 > squared_radius) {
      return false;
    }

    const real_t dz = pos2[2] - pos1[2];
    const real_t distance = dz * dz + dy2_plus_dx2;
    return distance < squared_radius;
  }

  LoadBalanceInfo* GetLoadBalanceInfo() override {
    lbi_.Update();
    return &lbi_;
  }

  /// @brief      Return the box index in the one dimensional array of the box
  ///             that contains the position
  ///
  /// @param[in]  position  The position of the object
  ///
  /// @return     The box index.
  ///
<<<<<<< HEAD
  size_t GetBoxIndex(const Real3& position) const {
=======
  size_t GetBoxIndex(const Double3& position) const {
    // Check if converstion can be done without loosing information
    assert(floor(position[0]) <= std::numeric_limits<int32_t>::max());
    assert(floor(position[1]) <= std::numeric_limits<int32_t>::max());
    assert(floor(position[2]) <= std::numeric_limits<int32_t>::max());
>>>>>>> 862a1b05
    std::array<uint64_t, 3> box_coord;
    box_coord[0] =
        (static_cast<int32_t>(floor(position[0])) - grid_dimensions_[0]) /
        box_length_;
    box_coord[1] =
        (static_cast<int32_t>(floor(position[1])) - grid_dimensions_[2]) /
        box_length_;
    box_coord[2] =
        (static_cast<int32_t>(floor(position[2])) - grid_dimensions_[4]) /
        box_length_;

    return GetBoxIndex(box_coord);
  }

  std::array<int32_t, 6> GetDimensions() const override {
    return grid_dimensions_;
  }

  /// Returns true if the provided point is inside the simulation domain.
  /// Compares the points coordinates against grid_dimensions_ (without bounding
  /// boxes).
  bool ContainedInGrid(const Real3& point) const {
    real_t xmin = static_cast<real_t>(grid_dimensions_[0]) + box_length_;
    real_t xmax = static_cast<real_t>(grid_dimensions_[1]) - box_length_;
    real_t ymin = static_cast<real_t>(grid_dimensions_[2]) + box_length_;
    real_t ymax = static_cast<real_t>(grid_dimensions_[3]) - box_length_;
    real_t zmin = static_cast<real_t>(grid_dimensions_[4]) + box_length_;
    real_t zmax = static_cast<real_t>(grid_dimensions_[5]) - box_length_;
    if (point[0] >= xmin && point[0] <= xmax && point[1] >= ymin &&
        point[1] <= ymax && point[2] >= zmin && point[2] <= zmax) {
      return true;
    } else {
      return false;
    }
  }

  std::array<int32_t, 2> GetDimensionThresholds() const override {
    return threshold_dimensions_;
  }

  void GetNumBoxesAxis(uint32_t* nba) {
    // Check if conversion can be done without loosing information
    assert(num_boxes_axis_[0] <= std::numeric_limits<uint32_t>::max());
    assert(num_boxes_axis_[1] <= std::numeric_limits<uint32_t>::max());
    assert(num_boxes_axis_[2] <= std::numeric_limits<uint32_t>::max());
    nba[0] = static_cast<uint32_t>(num_boxes_axis_[0]);
    nba[1] = static_cast<uint32_t>(num_boxes_axis_[1]);
    nba[2] = static_cast<uint32_t>(num_boxes_axis_[2]);
  }

  uint64_t GetNumBoxes() const { return boxes_.size(); }

  std::array<uint64_t, 3> GetBoxCoordinates(size_t box_idx) const {
    std::array<uint64_t, 3> box_coord;
    box_coord[2] = box_idx / num_boxes_xy_;
    auto remainder = box_idx % num_boxes_xy_;
    box_coord[1] = remainder / num_boxes_axis_[0];
    box_coord[0] = remainder % num_boxes_axis_[0];
    return box_coord;
  }

  /// @brief      Applies the given lambda to each neighbor of the specified
  ///             agent is within the squared radius.
  ///
  /// In simulation code do not use this function directly. Use the same
  /// function from the execution context (e.g. `InPlaceExecutionContext`)
  ///
  /// @param[in]  lambda    The operation as a lambda
  /// @param      query     The query object
  /// @param      squared_radius  The squared search radius (type: real_t*)
  ///
  void ForEachNeighbor(Functor<void, Agent*, real_t>& lambda,
                       const Agent& query, real_t squared_radius) override {
    ForEachNeighbor(lambda, query.GetPosition(), squared_radius, &query);
  }

  /// @brief      Applies the given lambda to each neighbor of the specified
  ///             position within the squared radius.
  ///
  /// In simulation code do not use this function directly. Use the same
  /// function from the execution context (e.g. `InPlaceExecutionContext`)
  ///
  /// @param[in]  lambda    The operation as a lambda
  /// @param      query_position  The query position
  /// @param      squared_radius  The squared search radius (type: real_t*)
  ///
  void ForEachNeighbor(Functor<void, Agent*, real_t>& lambda,
                       const Real3& query_position, real_t squared_radius,
                       const Agent* query_agent = nullptr) override {
    if (squared_radius > box_length_squared_) {
      Log::Fatal(
          "UniformGridEnvironment::ForEachNeighbor",
          "The requested search radius (", std::sqrt(squared_radius), ")",
          " of the neighborhood search exceeds the "
          "box length (",
          box_length_, "). The resulting neighborhood would be incomplete.");
    }
    const auto& position = query_position;
    // Use uint32_t for compatibility with Agent::GetBoxIdx();
    uint32_t idx{std::numeric_limits<uint32_t>::max()};
    if (query_agent != nullptr) {
      idx = query_agent->GetBoxIdx();
    }
    // If the point is not inside the inner grid (excluding the bounding boxes)
    // as well as there was no previous box index assigned to the agent, we
    // cannot reliably detect the neighbors and warn the user.
    if (!ContainedInGrid(query_position) &&
        idx == std::numeric_limits<uint32_t>::max()) {
      Log::Warning(
          "UniformGridEnvironment::ForEachNeighbor",
          "You provided a query_position that is outside of the environment. ",
          "Neighbor search is not supported in this case. \n",
          "query_position: ", query_position,
          "\ngrid_dimensions: ", grid_dimensions_[0] + box_length_, ", ",
          grid_dimensions_[1] - box_length_, ", ",
          grid_dimensions_[2] + box_length_, ", ",
          grid_dimensions_[3] - box_length_, ", ",
          grid_dimensions_[4] + box_length_, ", ",
          grid_dimensions_[5] - box_length_);
      return;
    }
    // Freshly created agents are initialized with the largest uint32_t number
    // available. The above line assumes that the agent has already been located
    // in the grid, but this assumption does not hold for new agents. Hence, for
    // new agents, we manually compute the box index. This is also necessary if
    // we want to find the neighbors of a arbitrary 3D coordinate rather than
    // the neighbors of an agent.
    if (idx == std::numeric_limits<uint32_t>::max()) {
      size_t idx_tmp = GetBoxIndex(position);
      // Check if conversion can be done without loosing information
      assert(idx_tmp <= std::numeric_limits<uint32_t>::max());
      idx = static_cast<uint32_t>(idx_tmp);
    }

    FixedSizeVector<const Box*, 27> neighbor_boxes;
    GetMooreBoxes(&neighbor_boxes, idx);

    auto* rm = Simulation::GetActive()->GetResourceManager();

    NeighborIterator ni(neighbor_boxes, timestamp_);
    const unsigned batch_size = 64;
    uint64_t size = 0;
    Agent* agents[batch_size] __attribute__((aligned(64)));
    real_t x[batch_size] __attribute__((aligned(64)));
    real_t y[batch_size] __attribute__((aligned(64)));
    real_t z[batch_size] __attribute__((aligned(64)));
    real_t squared_distance[batch_size] __attribute__((aligned(64)));

    auto process_batch = [&]() {
#pragma omp simd
      for (uint64_t i = 0; i < size; ++i) {
        const real_t dx = x[i] - position[0];
        const real_t dy = y[i] - position[1];
        const real_t dz = z[i] - position[2];

        squared_distance[i] = dx * dx + dy * dy + dz * dz;
      }

      for (uint64_t i = 0; i < size; ++i) {
        if (squared_distance[i] < squared_radius) {
          lambda(agents[i], squared_distance[i]);
        }
      }
      size = 0;
    };

    while (!ni.IsAtEnd()) {
      auto ah = *ni;
      // increment iterator already here to hide memory latency
      ++ni;
      auto* agent = rm->GetAgent(ah);
      if (agent != query_agent) {
        agents[size] = agent;
        const auto& pos = agent->GetPosition();
        x[size] = pos[0];
        y[size] = pos[1];
        z[size] = pos[2];
        size++;
        if (size == batch_size) {
          process_batch();
        }
      }
    }
    process_batch();
  };

  void ForEachNeighbor(Functor<void, Agent*>& lambda, const Agent& query,
                       void* criteria) override {
    Log::Fatal("UniformGridEnvironment::ForEachNeighbor",
               "You tried to call a specific ForEachNeighbor in an "
               "environment that does not yet support it.");
  }

  // NeighborMutex ---------------------------------------------------------

  /// This class ensures thread-safety for the InPlaceExecutionContext for the
  /// case
  /// that an agent modifies its neighbors.
  class GridNeighborMutexBuilder : public Environment::NeighborMutexBuilder {
   public:
    /// The NeighborMutex class is a synchronization primitive that can be
    /// used to protect agents data from being simultaneously accessed by
    /// multiple threads.
    class GridNeighborMutex
        : public Environment::NeighborMutexBuilder::NeighborMutex {
     public:
      GridNeighborMutex(const FixedSizeVector<uint64_t, 27>& mutex_indices,
                        GridNeighborMutexBuilder* mutex_builder)
          : mutex_indices_(mutex_indices), mutex_builder_(mutex_builder) {
        // Deadlocks occur if mutliple threads try to acquire the same locks,
        // but in different order.
        // -> sort to avoid deadlocks - see lock ordering
        std::sort(mutex_indices_.begin(), mutex_indices_.end());
      }

      ~GridNeighborMutex() override = default;

      void lock() override {  // NOLINT
        for (auto idx : mutex_indices_) {
          auto& mutex = mutex_builder_->mutexes_[idx].mutex_;
          while (mutex.test_and_set(std::memory_order_acquire)) {
            // acquire lock and spin if another thread is holding it
          }
        }
      }

      void unlock() override {  // NOLINT
        for (auto idx : mutex_indices_) {
          auto& mutex = mutex_builder_->mutexes_[idx].mutex_;
          mutex.clear(std::memory_order_release);
        }
      }

      void SetMutexIndices(const FixedSizeVector<uint64_t, 27>& indices) {
        mutex_indices_ = indices;
        std::sort(mutex_indices_.begin(), mutex_indices_.end());
      }

     private:
      FixedSizeVector<uint64_t, 27> mutex_indices_;
      GridNeighborMutexBuilder* mutex_builder_;
    };

    /// Used to store mutexes in a vector.
    /// Always creates a new mutex (even for the copy constructor)
    struct MutexWrapper {
      MutexWrapper() = default;
      MutexWrapper(const MutexWrapper&) {}
      std::atomic_flag mutex_ = ATOMIC_FLAG_INIT;
    };

    ~GridNeighborMutexBuilder() override = default;

    void Update() {
      auto* grid = static_cast<UniformGridEnvironment*>(
          Simulation::GetActive()->GetEnvironment());
      mutexes_.resize(grid->GetNumBoxes());
    }

    NeighborMutex* GetMutex(uint64_t box_idx) override;

   private:
    /// one mutex for each box in `UniformGridEnvironment::boxes_`
    std::vector<MutexWrapper> mutexes_;
  };

  /// Returns the `NeighborMutexBuilder`. The client use it to create a
  /// `NeighborMutex`.
  NeighborMutexBuilder* GetNeighborMutexBuilder() override {
    return nb_mutex_builder_.get();
  }

 protected:
  /// Updates the grid, as agents may have moved, added or deleted
  void UpdateImplementation() override;

 private:
  class LoadBalanceInfoUG : public LoadBalanceInfo {
   public:
    LoadBalanceInfoUG(UniformGridEnvironment* grid);
    virtual ~LoadBalanceInfoUG();
    void Update();
    void CallHandleIteratorConsumer(
        uint64_t start, uint64_t end,
        Functor<void, Iterator<AgentHandle>*>& f) const override;

   private:
    UniformGridEnvironment* grid_;
    MortonOrder mo_;
    ParallelResizeVector<Box*> sorted_boxes_;
    ParallelResizeVector<uint64_t> cummulated_agents_;

    struct InitializeVectorFunctor : public Functor<void, Iterator<uint64_t>*> {
      UniformGridEnvironment* grid;
      uint64_t start;
      ParallelResizeVector<Box*>& sorted_boxes;
      ParallelResizeVector<uint64_t>& cummulated_agents;

      InitializeVectorFunctor(UniformGridEnvironment* grid, uint64_t start,
                              decltype(sorted_boxes) sorted_boxes,
                              decltype(cummulated_agents) cummulated_agents);
      virtual ~InitializeVectorFunctor();

      void operator()(Iterator<uint64_t>* it) override;
    };

    void AllocateMemory();
    void InitializeVectors();
  };

  /// The vector containing all the boxes in the grid
  /// Using parallel resize vector to enable parallel initialization and thus
  /// better scalability.
  ParallelResizeVector<Box> boxes_;
  /// is incremented at each call to Update
  /// This is used to decide if boxes should be reinitialized
  uint32_t timestamp_ = 0;
  /// Length of a Box
  int32_t box_length_ = 1;
  /// Length of a Box squared
  int32_t box_length_squared_ = 1;
  /// True when the box length was set manually
  bool is_custom_box_length_ = false;
  /// Stores the number of Boxes for each axis
  std::array<uint64_t, 3> num_boxes_axis_ = {{0}};
  /// Number of boxes in the xy plane (=num_boxes_axis_[0] * num_boxes_axis_[1])
  size_t num_boxes_xy_ = 0;
  /// The total number of boxes in the uniform grid
  uint64_t total_num_boxes_ = 0;
  /// Implements linked list - array index = key, value: next element
  ///
  ///     // Usage
  ///     AgentHandle current_element = ...;
  ///     AgentHandle next_element = successors_[current_element];
  AgentVector<AgentHandle> successors_;
  /// Determines which boxes to search neighbors in (see enum Adjacency)
  Adjacency adjacency_;
  /// Cube which contains all agents
  /// {x_min, x_max, y_min, y_max, z_min, z_max}
  std::array<int32_t, 6> grid_dimensions_;
  /// Stores the min / max dimension value that need to be surpassed in order
  /// to trigger a diffusion grid change
  std::array<int32_t, 2> threshold_dimensions_;

  LoadBalanceInfoUG lbi_;  //!

  /// Holds instance of NeighborMutexBuilder.
  /// NeighborMutexBuilder is updated if `Param::thread_safety_mechanism`
  /// is set to `kAutomatic`
  std::unique_ptr<GridNeighborMutexBuilder> nb_mutex_builder_ =
      std::make_unique<GridNeighborMutexBuilder>();

  void CheckGridGrowth() {
    // Determine if the grid dimensions have changed (changed in the sense that
    // the grid has grown outwards)
    auto min_gd =
        *std::min_element(grid_dimensions_.begin(), grid_dimensions_.end());
    auto max_gd =
        *std::max_element(grid_dimensions_.begin(), grid_dimensions_.end());
    if (min_gd < threshold_dimensions_[0]) {
      threshold_dimensions_[0] = min_gd;
      has_grown_ = true;
    }
    if (max_gd > threshold_dimensions_[1]) {
      Log::Info("UniformGridEnvironment",
                "Your agents are getting near the edge of "
                "the simulation space. Be aware of boundary conditions that "
                "may come into play!");
      threshold_dimensions_[1] = max_gd;
      has_grown_ = true;
    }
  }

<<<<<<< HEAD
  void RoundOffGridDimensions(const std::array<real_t, 6>& grid_dimensions) {
    grid_dimensions_[0] = floor(grid_dimensions[0]);
    grid_dimensions_[2] = floor(grid_dimensions[2]);
    grid_dimensions_[4] = floor(grid_dimensions[4]);
    grid_dimensions_[1] = ceil(grid_dimensions[1]);
    grid_dimensions_[3] = ceil(grid_dimensions[3]);
    grid_dimensions_[5] = ceil(grid_dimensions[5]);
=======
  void RoundOffGridDimensions(const std::array<double, 6>& grid_dimensions) {
    // Check if conversion can be done without loosing information
    assert(floor(grid_dimensions_[0]) >= std::numeric_limits<int32_t>::min());
    assert(floor(grid_dimensions_[2]) >= std::numeric_limits<int32_t>::min());
    assert(floor(grid_dimensions_[4]) >= std::numeric_limits<int32_t>::min());
    assert(ceil(grid_dimensions_[1]) <= std::numeric_limits<int32_t>::max());
    assert(ceil(grid_dimensions_[3]) <= std::numeric_limits<int32_t>::max());
    assert(ceil(grid_dimensions_[3]) <= std::numeric_limits<int32_t>::max());
    grid_dimensions_[0] = static_cast<int32_t>(floor(grid_dimensions[0]));
    grid_dimensions_[2] = static_cast<int32_t>(floor(grid_dimensions[2]));
    grid_dimensions_[4] = static_cast<int32_t>(floor(grid_dimensions[4]));
    grid_dimensions_[1] = static_cast<int32_t>(ceil(grid_dimensions[1]));
    grid_dimensions_[3] = static_cast<int32_t>(ceil(grid_dimensions[3]));
    grid_dimensions_[5] = static_cast<int32_t>(ceil(grid_dimensions[5]));
>>>>>>> 862a1b05
  }

  /// @brief      Gets the Moore (i.e adjacent) boxes of the query boxAlso adds
  /// the
  ///             query box.
  ///
  /// @param[out] neighbor_boxes  The neighbor boxes
  /// @param[in]  box_idx         The query box
  ///
  void GetMooreBoxes(FixedSizeVector<const Box*, 27>* neighbor_boxes,
                     size_t box_idx) const {
    neighbor_boxes->push_back(GetBoxPointer(box_idx));

    // Adjacent 6 (top, down, left, right, front and back)
    if (adjacency_ >= kLow) {
      neighbor_boxes->push_back(GetBoxPointer(box_idx - num_boxes_xy_));
      neighbor_boxes->push_back(GetBoxPointer(box_idx + num_boxes_xy_));
      neighbor_boxes->push_back(GetBoxPointer(box_idx - num_boxes_axis_[0]));
      neighbor_boxes->push_back(GetBoxPointer(box_idx + num_boxes_axis_[0]));
      neighbor_boxes->push_back(GetBoxPointer(box_idx - 1));
      neighbor_boxes->push_back(GetBoxPointer(box_idx + 1));
    }

    // Adjacent 12
    if (adjacency_ >= kMedium) {
      neighbor_boxes->push_back(
          GetBoxPointer(box_idx - num_boxes_xy_ - num_boxes_axis_[0]));
      neighbor_boxes->push_back(GetBoxPointer(box_idx - num_boxes_xy_ - 1));
      neighbor_boxes->push_back(
          GetBoxPointer(box_idx - num_boxes_axis_[0] - 1));
      neighbor_boxes->push_back(
          GetBoxPointer(box_idx + num_boxes_xy_ - num_boxes_axis_[0]));
      neighbor_boxes->push_back(GetBoxPointer(box_idx + num_boxes_xy_ - 1));
      neighbor_boxes->push_back(
          GetBoxPointer(box_idx + num_boxes_axis_[0] - 1));
      neighbor_boxes->push_back(
          GetBoxPointer(box_idx - num_boxes_xy_ + num_boxes_axis_[0]));
      neighbor_boxes->push_back(GetBoxPointer(box_idx - num_boxes_xy_ + 1));
      neighbor_boxes->push_back(
          GetBoxPointer(box_idx - num_boxes_axis_[0] + 1));
      neighbor_boxes->push_back(
          GetBoxPointer(box_idx + num_boxes_xy_ + num_boxes_axis_[0]));
      neighbor_boxes->push_back(GetBoxPointer(box_idx + num_boxes_xy_ + 1));
      neighbor_boxes->push_back(
          GetBoxPointer(box_idx + num_boxes_axis_[0] + 1));
    }

    // Adjacent 8
    if (adjacency_ >= kHigh) {
      neighbor_boxes->push_back(
          GetBoxPointer(box_idx - num_boxes_xy_ - num_boxes_axis_[0] - 1));
      neighbor_boxes->push_back(
          GetBoxPointer(box_idx - num_boxes_xy_ - num_boxes_axis_[0] + 1));
      neighbor_boxes->push_back(
          GetBoxPointer(box_idx - num_boxes_xy_ + num_boxes_axis_[0] - 1));
      neighbor_boxes->push_back(
          GetBoxPointer(box_idx - num_boxes_xy_ + num_boxes_axis_[0] + 1));
      neighbor_boxes->push_back(
          GetBoxPointer(box_idx + num_boxes_xy_ - num_boxes_axis_[0] - 1));
      neighbor_boxes->push_back(
          GetBoxPointer(box_idx + num_boxes_xy_ - num_boxes_axis_[0] + 1));
      neighbor_boxes->push_back(
          GetBoxPointer(box_idx + num_boxes_xy_ + num_boxes_axis_[0] - 1));
      neighbor_boxes->push_back(
          GetBoxPointer(box_idx + num_boxes_xy_ + num_boxes_axis_[0] + 1));
    }
  }

  /// @brief      Gets the box indices of all adjacent boxes. Also adds the
  ///             query box index.
  ///
  /// @param[out] box_indices     Result containing all box indices
  /// @param[in]  box_idx         The query box
  ///
  void GetMooreBoxIndices(FixedSizeVector<uint64_t, 27>* box_indices,
                          size_t box_idx) const {
    box_indices->push_back(box_idx);

    // Adjacent 6 (top, down, left, right, front and back)
    if (adjacency_ >= kLow) {
      box_indices->push_back(box_idx - num_boxes_xy_);
      box_indices->push_back(box_idx + num_boxes_xy_);
      box_indices->push_back(box_idx - num_boxes_axis_[0]);
      box_indices->push_back(box_idx + num_boxes_axis_[0]);
      box_indices->push_back(box_idx - 1);
      box_indices->push_back(box_idx + 1);
    }

    // Adjacent 12
    if (adjacency_ >= kMedium) {
      box_indices->push_back(box_idx - num_boxes_xy_ - num_boxes_axis_[0]);
      box_indices->push_back(box_idx - num_boxes_xy_ - 1);
      box_indices->push_back(box_idx - num_boxes_axis_[0] - 1);
      box_indices->push_back(box_idx + num_boxes_xy_ - num_boxes_axis_[0]);
      box_indices->push_back(box_idx + num_boxes_xy_ - 1);
      box_indices->push_back(box_idx + num_boxes_axis_[0] - 1);
      box_indices->push_back(box_idx - num_boxes_xy_ + num_boxes_axis_[0]);
      box_indices->push_back(box_idx - num_boxes_xy_ + 1);
      box_indices->push_back(box_idx - num_boxes_axis_[0] + 1);
      box_indices->push_back(box_idx + num_boxes_xy_ + num_boxes_axis_[0]);
      box_indices->push_back(box_idx + num_boxes_xy_ + 1);
      box_indices->push_back(box_idx + num_boxes_axis_[0] + 1);
    }

    // Adjacent 8
    if (adjacency_ >= kHigh) {
      box_indices->push_back(box_idx - num_boxes_xy_ - num_boxes_axis_[0] - 1);
      box_indices->push_back(box_idx - num_boxes_xy_ - num_boxes_axis_[0] + 1);
      box_indices->push_back(box_idx - num_boxes_xy_ + num_boxes_axis_[0] - 1);
      box_indices->push_back(box_idx - num_boxes_xy_ + num_boxes_axis_[0] + 1);
      box_indices->push_back(box_idx + num_boxes_xy_ - num_boxes_axis_[0] - 1);
      box_indices->push_back(box_idx + num_boxes_xy_ - num_boxes_axis_[0] + 1);
      box_indices->push_back(box_idx + num_boxes_xy_ + num_boxes_axis_[0] - 1);
      box_indices->push_back(box_idx + num_boxes_xy_ + num_boxes_axis_[0] + 1);
    }
  }

  /// Determines current box based on parameter box_idx and adds it together
  /// with half of the surrounding boxes to the vector.
  /// Legend: C = center, N = north, E = east, S = south, W = west, F = front,
  ///         B = back
  /// For each box pair which is centro-symmetric only one box is taken --
  /// e.g. E-W: E, or BNW-FSE: BNW
  ///
  ///        (x-axis to the right \ y-axis up)
  ///        z=1
  ///        +-----+----+-----+
  ///        | BNW | BN | BNE |
  ///        +-----+----+-----+
  ///        | NW  | N  | NE  |
  ///        +-----+----+-----+
  ///        | FNW | FN | FNE |
  ///        +-----+----+-----+
  ///
  ///        z = 0
  ///        +-----+----+-----+
  ///        | BW  | B  | BE  |
  ///        +-----+----+-----+
  ///        | W   | C  | E   |
  ///        +-----+----+-----+
  ///        | FW  | F  | FE  |
  ///        +-----+----+-----+
  ///
  ///        z = -1
  ///        +-----+----+-----+
  ///        | BSW | BS | BSE |
  ///        +-----+----+-----+
  ///        | SW  | S  | SE  |
  ///        +-----+----+-----+
  ///        | FSW | FS | FSE |
  ///        +-----+----+-----+
  ///
  void GetHalfMooreBoxIndices(FixedSizeVector<size_t, 14>* neighbor_boxes,
                              size_t box_idx) const {
    // C
    neighbor_boxes->push_back(box_idx);
    // BW
    neighbor_boxes->push_back(box_idx + num_boxes_axis_[0] - 1);
    // FNW
    neighbor_boxes->push_back(box_idx + num_boxes_xy_ - num_boxes_axis_[0] - 1);
    // NW
    neighbor_boxes->push_back(box_idx + num_boxes_xy_ - 1);
    // BNW
    neighbor_boxes->push_back(box_idx + num_boxes_xy_ + num_boxes_axis_[0] - 1);
    // B
    neighbor_boxes->push_back(box_idx + num_boxes_axis_[0]);
    // FN
    neighbor_boxes->push_back(box_idx + num_boxes_xy_ - num_boxes_axis_[0]);
    // N
    neighbor_boxes->push_back(box_idx + num_boxes_xy_);
    // BN
    neighbor_boxes->push_back(box_idx + num_boxes_xy_ + num_boxes_axis_[0]);
    // E
    neighbor_boxes->push_back(box_idx + 1);
    // BE
    neighbor_boxes->push_back(box_idx + num_boxes_axis_[0] + 1);
    // FNE
    neighbor_boxes->push_back(box_idx + num_boxes_xy_ - num_boxes_axis_[0] + 1);
    // NE
    neighbor_boxes->push_back(box_idx + num_boxes_xy_ + 1);
    // BNE
    neighbor_boxes->push_back(box_idx + num_boxes_xy_ + num_boxes_axis_[0] + 1);
  }

  /// @brief      Gets the pointer to the box with the given index
  ///
  /// @param[in]  index  The index of the box
  ///
  /// @return     The pointer to the box
  ///
  const Box* GetBoxPointer(size_t index) const {
    assert(index < boxes_.size());
    return &(boxes_[index]);
  }

  /// @brief      Gets the pointer to the box with the given index
  ///
  /// @param[in]  index  The index of the box
  ///
  /// @return     The pointer to the box
  ///
  Box* GetBoxPointer(size_t index) {
    assert(index < boxes_.size());
    return &(boxes_[index]);
  }

  /// Returns the box index in the one dimensional array based on box
  /// coordinates in space
  ///
  /// @param      box_coord  box coordinates in space (x, y, z)
  ///
  /// @return     The box index.
  ///
  size_t GetBoxIndex(const std::array<uint64_t, 3>& box_coord) const {
    size_t box_idx = box_coord[2] * num_boxes_xy_ +
                     box_coord[1] * num_boxes_axis_[0] + box_coord[0];
    assert(box_idx < boxes_.size());
    return box_idx;
  }
};

}  // namespace bdm

#endif  // CORE_ENVIRONMENT_UNIFORM_GRID_ENVIRONMENT_H_<|MERGE_RESOLUTION|>--- conflicted
+++ resolved
@@ -320,15 +320,11 @@
   ///
   /// @return     The box index.
   ///
-<<<<<<< HEAD
   size_t GetBoxIndex(const Real3& position) const {
-=======
-  size_t GetBoxIndex(const Double3& position) const {
-    // Check if converstion can be done without loosing information
+    // Check if conversion can be done without loosing information
     assert(floor(position[0]) <= std::numeric_limits<int32_t>::max());
     assert(floor(position[1]) <= std::numeric_limits<int32_t>::max());
     assert(floor(position[2]) <= std::numeric_limits<int32_t>::max());
->>>>>>> 862a1b05
     std::array<uint64_t, 3> box_coord;
     box_coord[0] =
         (static_cast<int32_t>(floor(position[0])) - grid_dimensions_[0]) /
@@ -702,16 +698,7 @@
     }
   }
 
-<<<<<<< HEAD
   void RoundOffGridDimensions(const std::array<real_t, 6>& grid_dimensions) {
-    grid_dimensions_[0] = floor(grid_dimensions[0]);
-    grid_dimensions_[2] = floor(grid_dimensions[2]);
-    grid_dimensions_[4] = floor(grid_dimensions[4]);
-    grid_dimensions_[1] = ceil(grid_dimensions[1]);
-    grid_dimensions_[3] = ceil(grid_dimensions[3]);
-    grid_dimensions_[5] = ceil(grid_dimensions[5]);
-=======
-  void RoundOffGridDimensions(const std::array<double, 6>& grid_dimensions) {
     // Check if conversion can be done without loosing information
     assert(floor(grid_dimensions_[0]) >= std::numeric_limits<int32_t>::min());
     assert(floor(grid_dimensions_[2]) >= std::numeric_limits<int32_t>::min());
@@ -725,7 +712,6 @@
     grid_dimensions_[1] = static_cast<int32_t>(ceil(grid_dimensions[1]));
     grid_dimensions_[3] = static_cast<int32_t>(ceil(grid_dimensions[3]));
     grid_dimensions_[5] = static_cast<int32_t>(ceil(grid_dimensions[5]));
->>>>>>> 862a1b05
   }
 
   /// @brief      Gets the Moore (i.e adjacent) boxes of the query boxAlso adds

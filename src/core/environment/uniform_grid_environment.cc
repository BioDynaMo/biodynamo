--- conflicted
+++ resolved
@@ -116,16 +116,10 @@
     Clear();
     timestamp_++;
 
-<<<<<<< HEAD
-    auto inf = Math::kInfinity;
-    std::array<real_t, 6> tmp_dim = {{inf, -inf, inf, -inf, inf, -inf}};
-    CalcSimDimensionsAndLargestAgent(&tmp_dim);
-    RoundOffGridDimensions(tmp_dim);
-=======
     auto* param = Simulation::GetActive()->GetParam();
     if (determine_sim_size_) {
       auto inf = Math::kInfinity;
-      std::array<double, 6> tmp_dim = {{inf, -inf, inf, -inf, inf, -inf}};
+      std::array<real_t, 6> tmp_dim = {{inf, -inf, inf, -inf, inf, -inf}};
       CalcSimDimensionsAndLargestAgent(&tmp_dim);
       RoundOffGridDimensions(tmp_dim);
     } else {
@@ -136,7 +130,6 @@
       grid_dimensions_[3] = static_cast<int>(ceil(param->max_bound));
       grid_dimensions_[5] = static_cast<int>(ceil(param->max_bound));
     }
->>>>>>> cebe047f
 
     // If the box_length_ is not set manually, we set it to the largest agent
     // size

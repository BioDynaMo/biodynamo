--- conflicted
+++ resolved
@@ -440,11 +440,7 @@
       auto* temporary_data = get_dm_((*agents_)[start_ + tuple_id]);
       for (uint64_t i = 0; i < static_cast<uint64_t>(this->NumberOfComponents);
            ++i) {
-<<<<<<< HEAD
-        tuple[i] = static_cast<real_t>(data[i]);
-=======
-        tuple[i] = static_cast<double>(temporary_data[i]);
->>>>>>> 862a1b05
+        tuple[i] = static_cast<real_t>(temporary_data[i]);
         if (mode_ == Param::MappedDataArrayMode::kCache) {
           data_[idx + i] = temporary_data[i];
           is_matching_[idx + i] = match_value_;

// -----------------------------------------------------------------------------
//
// Copyright (C) 2021 CERN & University of Surrey for the benefit of the
// BioDynaMo collaboration. All Rights Reserved.
//
// Licensed under the Apache License, Version 2.0 (the "License");
// you may not use this file except in compliance with the License.
//
// See the LICENSE file distributed with this work for details.
// See the NOTICE file distributed with this work for additional information
// regarding copyright ownership.
//
// -----------------------------------------------------------------------------

#ifndef CORE_MODEL_INITIALIZER_H_
#define CORE_MODEL_INITIALIZER_H_

#include <Math/DistFunc.h>
#include <omp.h>
#include <ctime>
#include <string>
#include <vector>

#include "core/container/math_array.h"
#include "core/diffusion/diffusion_grid.h"
#include "core/resource_manager.h"
#include "core/simulation.h"
#include "core/util/random.h"

class EulerGrid;
class RungeKuttaGrid;
class EulerDepletionGrid;

namespace bdm {

struct ModelInitializer {
  /// Creates a 3D cubic grid of agents and adds them to the
  /// ExecutionContext. Type of the agent is determined by the return
  /// type of parameter agent_builder.
  ///
  ///     ModelInitializer::Grid3D(8, 10, [](const Real3& pos){
  ///     return Cell(pos); });
  /// @param      agents_per_dim  number of agents on each axis.
  ///                            Number of generated agents =
  ///                            `agents_per_dim ^ 3`
  /// @param      space          space between the positions - e.g space = 10:
  ///                            positions = `{(0, 0, 0), (0, 0, 10), (0, 0,
  ///                            20), ... }`
  /// @param      agent_builder   function containing the logic to instantiate a
  ///                            new agent. Takes `const
  ///                            Real3&` as input parameter
  ///
  template <typename Function>
  static void Grid3D(size_t agents_per_dim, real_t space,
                     Function agent_builder) {
#pragma omp parallel
    {
      auto* sim = Simulation::GetActive();
      auto* ctxt = sim->GetExecutionContext();

#pragma omp for
      for (size_t x = 0; x < agents_per_dim; x++) {
        auto x_pos = x * space;
        for (size_t y = 0; y < agents_per_dim; y++) {
          auto y_pos = y * space;
          for (size_t z = 0; z < agents_per_dim; z++) {
            auto* new_agent = agent_builder({x_pos, y_pos, z * space});
            ctxt->AddAgent(new_agent);
          }
        }
      }
    }
  }

  /// Creates a 3D grid of agents and adds them to the
  /// ExecutionContext. Type of the agent is determined by the return
  /// type of parameter agent_builder.
  ///
  ///     ModelInitializer::Grid3D({8,6,4}, 10, [](const Real3&
  ///     pos){ return Cell(pos); });
  /// @param      agents_per_dim  number of agents on each axis.
  ///                            Number of generated agents =
  ///                            `agents_per_dim[0] * agents_per_dim[1] *
  ///                            agents_per_dim[2]`
  /// @param      space          space between the positions - e.g space = 10:
  ///                            positions = `{(0, 0, 0), (0, 0, 10), (0, 0,
  ///                            20), ... }`
  /// @param      agent_builder   function containing the logic to instantiate a
  ///                            new agent. Takes `const
  ///                            Real3&` as input parameter
  ///
  template <typename Function>
  static void Grid3D(const std::array<size_t, 3>& agents_per_dim, real_t space,
                     Function agent_builder) {
#pragma omp parallel
    {
      auto* sim = Simulation::GetActive();
      auto* ctxt = sim->GetExecutionContext();

#pragma omp for
      for (size_t x = 0; x < agents_per_dim[0]; x++) {
        auto x_pos = x * space;
        for (size_t y = 0; y < agents_per_dim[1]; y++) {
          auto y_pos = y * space;
          for (size_t z = 0; z < agents_per_dim[2]; z++) {
            auto* new_agent = agent_builder({x_pos, y_pos, z * space});
            ctxt->AddAgent(new_agent);
          }
        }
      }
    }
  }

  /// Creates agents on the given positions and adds them to the
  /// ExecutionContext.
  ///
  /// @param      positions     positions of the agents to be
  /// @param      agent_builder  function containing the logic to instantiate a
  ///                           new agent. Takes `const
  ///                           Real3&` as input parameter
  ///
  template <typename Function>
  static void CreateAgents(const std::vector<Real3>& positions,
                           Function agent_builder) {
#pragma omp parallel
    {
      auto* sim = Simulation::GetActive();
      auto* ctxt = sim->GetExecutionContext();

#pragma omp for
      for (size_t i = 0; i < positions.size(); i++) {
        auto* new_agent =
            agent_builder({positions[i][0], positions[i][1], positions[i][2]});
        ctxt->AddAgent(new_agent);
      }
    }
  }

  /// Creates agents with random positions and adds them to the
  /// ExecutionContext. Agent creation is parallelized.
  ///
  /// @param[in]  min           The minimum position value
  /// @param[in]  max           The maximum position value
  /// @param[in]  num_agents     The number agents
  /// @param[in]  agent_builder  function containing the logic to instantiate a
  ///                           new agent. Takes `const
  ///                           Real3&` as input parameter
  /// \param[in]  rng           Uses the given DistributionRng.
  ///                           if rng is a nullptr, this function uses a
  ///                           uniform distribution between [min, max[
  template <typename Function>
  static void CreateAgentsRandom(real_t min, real_t max, uint64_t num_agents,
                                 Function agent_builder,
                                 DistributionRng<real_t>* rng = nullptr) {
#pragma omp parallel
    {
      auto* sim = Simulation::GetActive();
      auto* ctxt = sim->GetExecutionContext();
      auto* random = sim->GetRandom();

#pragma omp for
      for (uint64_t i = 0; i < num_agents; i++) {
        if (rng != nullptr) {
          Real3 pos;
          bool in_range = false;
          do {
            pos = rng->Sample3();
            in_range = (pos[0] >= min) && (pos[0] <= max) && (pos[1] >= min) &&
                       (pos[1] <= max) && (pos[2] >= min) && (pos[2] <= max);
          } while (!in_range);
          auto* new_agent = agent_builder(pos);
          ctxt->AddAgent(new_agent);
        } else {
          auto* new_agent = agent_builder(random->UniformArray<3>(min, max));
          ctxt->AddAgent(new_agent);
        }
      }
    }
  }

  /// Creates agents on surface and adds them to the ExecutionContext.
  /// The x and y positions are defined by xmin, xmax, deltax and ymin, ymax,
  /// deltay. The z position is calculated using `f`. Agent creation is
  /// parallelized.
  ///
  ///     auto construct = [](const Real3& position) {
  ///       Cell* cell = new Cell(position);
  ///       cell->SetDiameter(10);
  ///       return cell;
  ///     };
  ///     auto f = [](const real_t* x, const real_t* params) {
  ///         // 10 * sin(x/20) + 10 * sin(y/20)
  ///         return 10 * std::sin(x[0] / 20.) + 10 * std::sin(x[1] / 20.0);
  ///     };
  ///     ModelInitializer::CreateAgentsOnSurface(f, {}, -100, 100, 10, -100,
  ///     100, 10, construct);
  ///
  /// \param[in]  f             function that defines the surface
  /// \param[in]  fn_params     Parameters that will be passed to `f` as
  ///                           second argument.
  /// @param[in]  xmin          Minimum x coordinate on which a agent will be
  /// created.
  /// @param[in]  xmax          Maximum x coordinate on which a agent will be
  /// created.
  /// @param[in]  deltax        Space between two agents on the x-axis.
  /// @param[in]  ymin          Minimum y coordinate on which a agent will be
  /// created.
  /// @param[in]  ymax          Maximum y coordinate on which a agent will be
  /// created.
  /// @param[in]  deltay        Space between two agents on the y-axis.
  /// @param[in]  agent_builder function containing the logic to instantiate a
  ///                           new agent. Takes `const Real3&` as input
  ///                           parameter
  template <typename Function>
  static void CreateAgentsOnSurface(
      real_t (*f)(const real_t*, const real_t*),
      const FixedSizeVector<real_t, 10>& fn_params, real_t xmin, real_t xmax,
      real_t deltax, real_t ymin, real_t ymax, real_t deltay,
      Function agent_builder) {
#pragma omp parallel
    {
      auto* sim = Simulation::GetActive();
      auto* ctxt = sim->GetExecutionContext();

      auto xiterations =
          static_cast<uint64_t>(std::floor((xmax - xmin) / deltax));
      auto yiterations =
          static_cast<uint64_t>(std::floor((ymax - ymin) / deltay));

#pragma omp for
      for (uint64_t xit = 0; xit < xiterations; ++xit) {
        real_t x = xmin + xit * deltax;
        for (uint64_t yit = 0; yit < yiterations; ++yit) {
          real_t y = ymin + yit * deltay;
          Real3 pos = {x, y};
          pos[2] = f(pos.data(), fn_params.data());
          ctxt->AddAgent(agent_builder(pos));
        }
      }
    }
  }

  /// Creates agents on surface and adds them to the ExecutionContext.
  /// The x and y positions are determined by a uniform distribution [xmin,
  /// xmax[ and [ymin, ymax[. The z position is calculated using `f`. Agent
  /// creation is parallelized.
  ///
  ///     auto construct = [](const Real3& position) {
  ///       Cell* cell = new Cell(position);
  ///       cell->SetDiameter(10);
  ///       return cell;
  ///     };
  ///     auto f = [](const real_t* x, const real_t* params) {
  ///         // 10 * sin(x/20) + 10 * sin(y/20)
  ///         return 10 * std::sin(x[0] / 20.) + 10 * std::sin(x[1] / 20.0);
  ///     };
  ///     ModelInitializer::CreateAgentsOnSurfaceRndm(f, {}, -100, 100, -100,
  ///     100, construct);
  ///
  /// \param[in]  f             function that defines the surface
  /// \param[in]  fn_params     Parameters that will be passed to `f` as
  ///                           second argument.
  /// @param[in]  xmin          Minimum x coordinate on which a agent will be
  /// created.
  /// @param[in]  xmax          Maximum x coordinate on which a agent will be
  /// created.
  /// @param[in]  ymin          Minimum y coordinate on which a agent will be
  /// created.
  /// @param[in]  ymax          Maximum y coordinate on which a agent will be
  /// created.
  /// @param[in]  agent_builder function containing the logic to instantiate a
  ///                           new agent. Takes `const Real3&` as input
  ///                           parameter
  template <typename Function>
  static void CreateAgentsOnSurfaceRndm(
      real_t (*f)(const real_t*, const real_t*),
      const FixedSizeVector<real_t, 10>& fn_params, real_t xmin, real_t xmax,
      real_t ymin, real_t ymax, uint64_t num_agents, Function agent_builder) {
#pragma omp parallel
    {
      auto* sim = Simulation::GetActive();
      auto* ctxt = sim->GetExecutionContext();
      auto* random = sim->GetRandom();

#pragma omp for
      for (uint64_t i = 0; i < num_agents; ++i) {
        Real3 pos = {random->Uniform(xmin, xmax), random->Uniform(ymin, ymax)};
        pos[2] = f(pos.data(), fn_params.data());
        ctxt->AddAgent(agent_builder(pos));
      }
    }
  }

  /// Creates agents with random positions on a sphere and adds them to the
  /// ExecutionContext. The agents' positions are uniformly distributed accross
  /// the surface. Agent creation is parallelized.
  /// Algorithm: Knop, 1970, 10.1145/362349.362377 (doi).
  ///
  /// \param[in]  center        Center of the sphere
  /// \param[in]  radius        Radius of the sphere
  /// @param[in]  num_agents    The number of agents
  /// @param[in]  agent_builder function containing the logic to instantiate a
  ///                           new agent. Takes `const
  ///                           Real3&` as input parameter
  template <typename Function>
  static void CreateAgentsOnSphereRndm(const Real3& center, real_t radius,
                                       uint64_t num_agents,
                                       Function agent_builder) {
#pragma omp parallel
    {
      auto* sim = Simulation::GetActive();
      auto* ctxt = sim->GetExecutionContext();
      auto* random = sim->GetRandom();

#pragma omp for
      for (uint64_t i = 0; i < num_agents; i++) {
        auto pos = random->Sphere(radius) + center;
        auto* new_agent = agent_builder(pos);
        ctxt->AddAgent(new_agent);
      }
    }
  }

  /// Creates agents with random positions in a sphere and adds them to the
  /// ExecutionContext. Agents are distributed uniformly inside the sphere.
  /// Agent creation is parallelized. Algorithm: Knop,
  /// 1970, 10.1145/362349.362377 (doi).
  ///
  /// \param[in]  center        Center of the sphere
  /// \param[in]  radius        Radius of the sphere
  /// @param[in]  num_agents    The number of agents
  /// @param[in]  agent_builder function containing the logic to instantiate a
  ///                           new agent. Takes `const
  ///                           Real3&` as input parameter
  template <typename Function>
  static void CreateAgentsInSphereRndm(const Real3& center, real_t radius,
                                       uint64_t num_agents,
                                       Function agent_builder) {
    // We use a probability density function (PDF) to model the probability of
    // an agent to occur at a distance `r>=0` of the center. As the surface of
    // a sphere scales as `r^2`, the PDF does as well. Thus
    // `p(r)=a*r^2*\Theta(R-r)`, where `\Theta` is a heavyside function and R is
    // largest allowed radius (interpretation: no agents outside the sphere). We
    // can fix `a` by requiring `\int_0^\inf p(r') dr' = 1` and obtain
    // `a=3/R^3`.
    auto radial_pdf_sphere = [](const double* x, const double* params) {
      double R{params[0]};
      double r{x[0]};
      if (r > 0.0 && r <= R) {
        return 3.0 * std::pow(r, 2.0) / std::pow(R, 3.0);
      } else {
        return 0.0;
      }
    };

    // Get a random number generator to sample from our PDF.
    auto* random = Simulation::GetActive()->GetRandom();
    auto rng =
        random->GetUserDefinedDistRng1D(radial_pdf_sphere, {radius}, 0, radius);

    // Create a random radius for each of the agents. Note: this is done
    // serially because we GetUserDefinedDistRng1D does not work in parallel
    // regions at the moment.
    std::vector<real_t> random_radius;
    random_radius.resize(num_agents);
    for (size_t i = 0; i < num_agents; i++) {
      random_radius[i] = rng.Sample();
    }
#pragma omp parallel shared(random_radius)
    {
      auto* ctxt_tl = Simulation::GetActive()->GetExecutionContext();
#pragma omp for schedule(static)
      for (uint64_t i = 0; i < num_agents; i++) {
        auto pos = random->Sphere(random_radius[i]) + center;
        auto* new_agent = agent_builder(pos);
        ctxt_tl->AddAgent(new_agent);
      }
    }
  }

  /// Allows agents to secrete the specified substance. Diffusion throughout the
  /// simulation space is automatically taken care of by the DiffusionGrid class
  ///
  /// @param[in]  substance_id          The substance identifier
  /// @param[in]  substance_name        The substance name
  /// @param[in]  diffusion_coeff       The diffusion coefficient
  /// @param[in]  decay_constant        The decay constant
  /// @param[in]  resolution            The resolution of the diffusion grid
  /// @param[in]  binding_coefficients  The binding coefficients of the
  /// depleting substances
  /// @param[in]  binding_substances    The depleting substances
  ///
  static void DefineSubstance(size_t substance_id,
                              const std::string& substance_name,
<<<<<<< HEAD
                              double diffusion_coeff, double decay_constant,
                              int resolution = 10,
                              std::vector<double> binding_coefficients = {},
                              std::vector<size_t> binding_substances = {});
=======
                              real_t diffusion_coeff, real_t decay_constant,
                              int resolution = 10);
>>>>>>> bb571fd9

  template <typename F>
  static void InitializeSubstance(size_t substance_id, F function) {
    auto* sim = Simulation::GetActive();
    auto* rm = sim->GetResourceManager();
    auto diffusion_grid = rm->GetDiffusionGrid(substance_id);
    diffusion_grid->AddInitializer(function);
  }

  template <typename F>
  static void AddBoundaryConditions(size_t substance_id,
                                    BoundaryConditionType bc_type, F function) {
    auto* sim = Simulation::GetActive();
    auto* rm = sim->GetResourceManager();
    auto diffusion_grid = rm->GetDiffusionGrid(substance_id);
    diffusion_grid->SetBoundaryConditionType(bc_type);
    diffusion_grid->SetBoundaryCondition(function);
  }
};

}  // namespace bdm

#endif  // CORE_MODEL_INITIALIZER_H_<|MERGE_RESOLUTION|>--- conflicted
+++ resolved
@@ -392,15 +392,10 @@
   ///
   static void DefineSubstance(size_t substance_id,
                               const std::string& substance_name,
-<<<<<<< HEAD
-                              double diffusion_coeff, double decay_constant,
+                              real_t diffusion_coeff, real_t decay_constant,
                               int resolution = 10,
-                              std::vector<double> binding_coefficients = {},
+                              std::vector<real_t> binding_coefficients = {},
                               std::vector<size_t> binding_substances = {});
-=======
-                              real_t diffusion_coeff, real_t decay_constant,
-                              int resolution = 10);
->>>>>>> bb571fd9
 
   template <typename F>
   static void InitializeSubstance(size_t substance_id, F function) {

// -----------------------------------------------------------------------------
//
// Copyright (C) 2021 CERN & University of Surrey for the benefit of the
// BioDynaMo collaboration. All Rights Reserved.
//
// Licensed under the Apache License, Version 2.0 (the "License");
// you may not use this file except in compliance with the License.
//
// See the LICENSE file distributed with this work for details.
// See the NOTICE file distributed with this work for additional information
// regarding copyright ownership.
//
// -----------------------------------------------------------------------------
#ifndef CORE_ANALYSIS_TIME_SERIES_H_
#define CORE_ANALYSIS_TIME_SERIES_H_

#include <functional>
#include <unordered_map>
#include <vector>
#include "core/analysis/reduce.h"
#include "core/real_t.h"
#include "core/util/root.h"

namespace bdm {

class Simulation;

namespace experimental {

/// This class simplifies the collection of time series data during a
/// simulation. Every entry has an id and data arrays storing x-values,
/// y-values, y-error-low, and y-error-high.
class TimeSeries {
 public:
  struct Data {
    Data();
    Data(real_t (*ycollector)(Simulation*), real_t (*xcollector)(Simulation*));
    Data(Reducer<real_t>* y_reducer_collector,
         real_t (*xcollector)(Simulation*));
    Data(const Data&);
    ~Data();

    Data& operator=(const Data& other);

    Reducer<real_t>* y_reducer_collector = nullptr;
    real_t (*ycollector)(Simulation*) = nullptr;  //!
    real_t (*xcollector)(Simulation*) = nullptr;  //!
    std::vector<real_t> x_values;
    std::vector<real_t> y_values;
    std::vector<real_t> y_error_low;
    std::vector<real_t> y_error_high;
    BDM_CLASS_DEF_NV(Data, 1);
  };

  /// Restore a saved TimeSeries object.
  /// Usage example:
  /// \code
  /// TimeSeries* ts_restored;
  /// TimeSeries::Load("path/ts.root", &ts_restored);
  /// \endcode
  static void Load(const std::string& full_filepath, TimeSeries** restored);

  /// This function combines several time series into one.
  /// All time series in parameter `time_series` must have the same entries.
  /// All entries must have the exact same x values.
  /// The parameter `merger` takes a function which describes how each data
  /// point should be combined.
  /// Let's assume the following example: We take the median of each value
  /// and define error_low = mean - minimum, and error_high = maximum - mean.
  /// All time series objects have one entry called "entry-0" with the same
  /// x-values.
  /// \code
  /// std::vector<TimeSeries> tss(3);
  /// tss[0].Add("entry-0", {1, 2}, {2, 5});
  /// tss[1].Add("entry-0", {1, 2}, {4, 8});
  /// tss[2].Add("entry-0", {1, 2}, {1, 13});
  /// TimeSeries merged;
  /// TimeSeries::Merge(
  ///     &merged, tss,
  ///     [](const std::vector<real_t>& all_y_values, real_t* y, real_t* el,
  ///        real_t* eh) {
  ///       *y = TMath::Median(all_y_values.size(), all_y_values.data());
  ///       *el = *y - *TMath::LocMin(all_y_values.begin(), all_y_values.end());
  ///       *eh = *TMath::LocMax(all_y_values.begin(), all_y_values.end()) - *y;
  ///     });
  /// \endcode
  /// After these operations, `merged` will contain one entry with id "entry-0"
  /// with the following arrays: \n
  /// `x-values:     {1, 2}` \n
  /// `y-values:     {2, 8}` \n
  /// `y-error-low:  {1, 3}` \n
  /// `y-error-high: {2, 5}` \n
  /// Of course any other merger can be used too: e.g. mean + stddev
  /// \see https://root.cern/doc/master/namespaceTMath.html
  static void Merge(
      TimeSeries* merged, const std::vector<TimeSeries>& time_series,
      const std::function<void(const std::vector<real_t>&, real_t*, real_t*,
                               real_t*)>& merger);

  /// Computes the mean squared error between `ts1` and `ts2`
  static real_t ComputeError(const TimeSeries& ts1, const TimeSeries& ts2);

  TimeSeries();
  TimeSeries(const TimeSeries& other);
  TimeSeries(TimeSeries&& other) noexcept;

  TimeSeries& operator=(TimeSeries&& other) noexcept;
  TimeSeries& operator=(const TimeSeries& other);

  /// Adds a new collector which is executed at each iteration.
  /// e.g. to track the number of agents in the simulation:
  /// \code
  /// auto* ts = simulation.GetTimeSeries();
  /// auto get_num_agents = [](Simulation* sim) {
  ///   return static_cast<real_t>(sim->GetResourceManager()->GetNumAgents());
  /// };
  /// ts->AddCollector("num-agents", get_num_agents);
  /// \endcode
  /// The optional x-value collector allows to modify the x-values.
  /// If no x-value collector is given, x-values will correspond to the
  /// simulation time.
  void AddCollector(const std::string& id, real_t (*ycollector)(Simulation*),
                    real_t (*xcollector)(Simulation*) = nullptr);

  /// Adds a reducer collector which is executed at each iteration.\n
  /// The benefit (in comparison with `AddCollector` using a function pointer
  /// to collect y-values) is that multiple reducers can be combined.
  /// This mechanism is more cache-friendly and calculates the result
  /// much faster.\n
  /// `Update` calculates the values for reducers before function pointers.
  /// Thus, a function pointer collector can use the result of a reducer
  /// collector. This is illustrated in the example below.
  /// Let's assume we want to track the fraction of infected agents in an
  /// epidemiological simulation.
  /// \code
  /// auto is_infected = [](Agent* a) {
  ///   return bdm_static_cast<Person*>(a)->state_ == State::kInfected;
  /// };
<<<<<<< HEAD
  /// auto post_process = [](real_t count) {
  ///   auto* rm = Simulation::GetActive()->GetResourceManager();
  ///   auto num_agents = rm->GetNumAgents();
  ///   return count / static_cast<real_t>(num_agents);
  /// };
  /// ts->AddCollector("infected", new Counter<real_t>(is_infected,
  ///                                                  post_process));
=======
  /// ts->AddCollector("infected", new Counter<double>(is_infected);
  ///
  /// auto infected_rate = [](Simulation* sim) {
  ///   auto num_agents = sim->GetResourceManager()->GetNumAgents();
  ///   auto count = ts->GetYValues("infected").back();
  ///   return count / static_cast<double>(num_agents);
  /// };
  /// ts->AddCollector("infected_rate", infected_rate);
>>>>>>> cebe047f
  /// \endcode
  void AddCollector(const std::string& id, Reducer<real_t>* y_reducer_collector,
                    real_t (*xcollector)(Simulation*) = nullptr);

  /// Add new entry with data that is not collected during a simulation.
  /// This function can for example be used to add experimental data
  /// which can be later plotted together with the simulation results
  /// using a `LineGraph`.
  /// \code
  /// time_series.Add("experimental-data", {0, 1, 2}, {3, 4, 5});
  /// \endcode
  void Add(const std::string& id, const std::vector<real_t>& x_values,
           const std::vector<real_t>& y_values);

  void Add(const std::string& id, const std::vector<real_t>& x_values,
           const std::vector<real_t>& y_values,
           const std::vector<real_t>& y_error);

  void Add(const std::string& id, const std::vector<real_t>& x_values,
           const std::vector<real_t>& y_values,
           const std::vector<real_t>& y_error_low,
           const std::vector<real_t>& y_error_high);

  /// Add the entries of another TimeSeries instance to this one.
  /// Let's assume that `ts` contains the entries:
  /// "entry1" and "entry2" and that suffix is set to "-from-ts".
  /// In this scenario the following entries will be added to this
  /// object: "entry1-from-ts", "entry2-from-ts"
  void Add(const TimeSeries& ts, const std::string& suffix);

  /// Adds a new data point to all time series with a collector.
  void Update();

  /// Returns whether a times series with given id exists in this object.
  bool Contains(const std::string& id) const;
  uint64_t Size() const;
  const std::vector<real_t>& GetXValues(const std::string& id) const;
  const std::vector<real_t>& GetYValues(const std::string& id) const;
  const std::vector<real_t>& GetYErrorLow(const std::string& id) const;
  const std::vector<real_t>& GetYErrorHigh(const std::string& id) const;

  /// Print all time series entry names to stdout
  void ListEntries() const;

  /// Saves a root file to disk.
  void Save(const std::string& full_filepath) const;

  /// Saves a json representation to disk
  void SaveJson(const std::string& full_filepath) const;

 private:
  std::unordered_map<std::string, Data> data_;

  BDM_CLASS_DEF_NV(TimeSeries, 1);
};

// The following custom streamer should be visible to rootcling for dictionary
// generation, but not to the interpreter!
#if (!defined(__CLING__) || defined(__ROOTCLING__)) && defined(USE_DICT)

// The custom streamer is needed because ROOT can't stream function pointers
// by default.
inline void TimeSeries::Data::Streamer(TBuffer& R__b) {
  if (R__b.IsReading()) {
    R__b.ReadClassBuffer(TimeSeries::Data::Class(), this);
    Long64_t l;
    R__b.ReadLong64(l);
    this->ycollector = reinterpret_cast<real_t (*)(Simulation*)>(l);
    R__b.ReadLong64(l);
    this->xcollector = reinterpret_cast<real_t (*)(Simulation*)>(l);
  } else {
    R__b.WriteClassBuffer(TimeSeries::Data::Class(), this);
    Long64_t l = reinterpret_cast<Long64_t>(this->ycollector);
    R__b.WriteLong64(l);
    l = reinterpret_cast<Long64_t>(this->xcollector);
    R__b.WriteLong64(l);
  }
}

#endif  // !defined(__CLING__) || defined(__ROOTCLING__)

}  // namespace experimental
}  // namespace bdm

#endif  // CORE_ANALYSIS_TIME_SERIES_H_<|MERGE_RESOLUTION|>--- conflicted
+++ resolved
@@ -136,24 +136,14 @@
   /// auto is_infected = [](Agent* a) {
   ///   return bdm_static_cast<Person*>(a)->state_ == State::kInfected;
   /// };
-<<<<<<< HEAD
-  /// auto post_process = [](real_t count) {
-  ///   auto* rm = Simulation::GetActive()->GetResourceManager();
-  ///   auto num_agents = rm->GetNumAgents();
-  ///   return count / static_cast<real_t>(num_agents);
-  /// };
-  /// ts->AddCollector("infected", new Counter<real_t>(is_infected,
-  ///                                                  post_process));
-=======
-  /// ts->AddCollector("infected", new Counter<double>(is_infected);
+  /// ts->AddCollector("infected", new Counter<real_t>(is_infected);
   ///
   /// auto infected_rate = [](Simulation* sim) {
   ///   auto num_agents = sim->GetResourceManager()->GetNumAgents();
   ///   auto count = ts->GetYValues("infected").back();
-  ///   return count / static_cast<double>(num_agents);
+  ///   return count / static_cast<real_t>(num_agents);
   /// };
   /// ts->AddCollector("infected_rate", infected_rate);
->>>>>>> cebe047f
   /// \endcode
   void AddCollector(const std::string& id, Reducer<real_t>* y_reducer_collector,
                     real_t (*xcollector)(Simulation*) = nullptr);

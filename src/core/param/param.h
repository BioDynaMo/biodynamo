--- conflicted
+++ resolved
@@ -477,28 +477,6 @@
   ///     cache_neighbors = false
   bool cache_neighbors = false;
 
-<<<<<<< HEAD
-  /// If the utilization in the AgentUidMap inside ResourceManager falls below
-  /// this watermark, defragmentation will be turned on.\n
-  /// Default value: `0.5`\n
-  /// TOML config file:
-  ///
-  ///     [performance]
-  ///     agent_uid_defragmentation_low_watermark = 0.5
-  real_t agent_uid_defragmentation_low_watermark = 0.5;
-
-  /// If the utilization in the AgentUidMap inside ResourceManager rises above
-  /// this watermark, defragmentation will be turned off.\n
-  /// Default value: `0.9`\n
-  /// TOML config file:
-  ///
-  ///     [performance]
-  ///     agent_uid_defragmentation_high_watermark = 0.9
-  real_t agent_uid_defragmentation_high_watermark = 0.9;
-
-=======
->>>>>>> cebe047f
-  /// Use the BioDynaMo memory manager.
   /// Default value: `true`\n
   /// TOML config file:
   ///

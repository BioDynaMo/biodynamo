--- conflicted
+++ resolved
@@ -144,7 +144,7 @@
   }
 }
 
-<<<<<<< HEAD
+// -----------------------------------------------------------------------------
 void AssignMappedDataArrayMode(const std::shared_ptr<cpptoml::table>& config,
                                Param* param) {
   const std::string config_key = "performance.mapped_data_array_mode";
@@ -170,9 +170,7 @@
   }
 }
 
-=======
-// -----------------------------------------------------------------------------
->>>>>>> 863adc13
+// -----------------------------------------------------------------------------
 void Param::AssignFromConfig(const std::shared_ptr<cpptoml::table>& config) {
   // module parameters
   for (auto& el : modules_) {

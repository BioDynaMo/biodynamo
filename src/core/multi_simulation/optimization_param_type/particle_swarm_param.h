--- conflicted
+++ resolved
@@ -25,13 +25,8 @@
 /// A parameter type exclusively used for the Particle Swarm optimization
 /// algorithm Defines an initial value, and the lower and upper bound
 struct ParticleSwarmParam : public OptimizationParamType {
-<<<<<<< HEAD
-  ParticleSwarmParam() {}
+  ParticleSwarmParam() = default;
   ParticleSwarmParam(const std::string& name, real_t min, real_t max, real_t iv)
-=======
-  ParticleSwarmParam() = default;
-  ParticleSwarmParam(const std::string& name, double min, double max, double iv)
->>>>>>> 862a1b05
       : OptimizationParamType(name),
         lower_bound(min),
         upper_bound(max),

--- conflicted
+++ resolved
@@ -25,13 +25,8 @@
 /// A set of values (e.g. [-12, 3.2, 43, 98])
 /// All values are interpreted as real_t precision floating point types
 struct SetParam : public OptimizationParamType {
-<<<<<<< HEAD
-  SetParam() {}
+  SetParam() = default;
   SetParam(const std::string& name, const std::vector<real_t> v)
-=======
-  SetParam() = default;
-  SetParam(const std::string& name, const std::vector<double> v)
->>>>>>> 862a1b05
       : OptimizationParamType(name), values(v) {}
 
   OptimizationParamType* GetCopy() const override {

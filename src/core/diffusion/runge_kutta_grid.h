// -----------------------------------------------------------------------------
//
// Copyright (C) 2021 CERN & University of Surrey for the benefit of the
// BioDynaMo collaboration. All Rights Reserved.
//
// Licensed under the Apache License, Version 2.0 (the "License");
// you may not use this file except in compliance with the License.
//
// See the LICENSE file distributed with this work for details.
// See the NOTICE file distributed with this work for additional information
// regarding copyright ownership.
//
// -----------------------------------------------------------------------------

#ifndef CORE_DIFFUSION_RUNGE_KUTTA_GRID_H_
#define CORE_DIFFUSION_RUNGE_KUTTA_GRID_H_

#include <utility>

#include "core/diffusion/diffusion_grid.h"
#include "core/util/root.h"

namespace bdm {

/** @brief Continuum model for the 3D heat equation
           \f$ \partial_t u = \nabla D \nabla u \f$.

  This alternative solution to the finite difference method is based on an
  explicit second order Runge-Kutta scheme.  Taking a approach which is forward
  in time and central in space. Due to the more sophisticated time integration,
  the solution converges better than the EulerGrid. However, this causes a
  tradeoff leading to increased computational effort.
*/
class RungeKuttaGrid : public DiffusionGrid {
 public:
<<<<<<< HEAD
  RungeKuttaGrid() {}
  RungeKuttaGrid(int substance_id, std::string substance_name, real_t dc,
=======
  RungeKuttaGrid() = default;
  RungeKuttaGrid(int substance_id, std::string substance_name, double dc,
>>>>>>> 862a1b05
                 int resolution = 11)
      : DiffusionGrid(substance_id, std::move(substance_name), dc, 0.0,
                      resolution) {}

  void Initialize() override {
    DiffusionGrid::Initialize();
    // If we are utilising the Runge-Kutta method we need to resize an
    // additional vector, this will be used in estimating the concentration
    // between diffusion steps.
    r1_.resize(total_num_boxes_);
  }

  void Update() override {
    DiffusionGrid::Update();
    r1_.resize(total_num_boxes_);
  }

  void DiffuseWithClosedEdge(real_t dt) override;
  void DiffuseWithOpenEdge(real_t dt) override;

 private:
  /// Buffers for Runge Kutta
  ParallelResizeVector<real_t> r1_ = {};
  /// k array for runge-kutta.
  std::array<real_t, 2> k_ = {};
  /// Number of steps for RK diffusion grid;
  unsigned int diffusion_step_ = 1;
  BDM_CLASS_DEF_OVERRIDE(RungeKuttaGrid, 1);
};

}  // namespace bdm

#endif  // CORE_DIFFUSION_RUNGE_KUTTA_GRID_H_<|MERGE_RESOLUTION|>--- conflicted
+++ resolved
@@ -33,13 +33,8 @@
 */
 class RungeKuttaGrid : public DiffusionGrid {
  public:
-<<<<<<< HEAD
-  RungeKuttaGrid() {}
+  RungeKuttaGrid() = default;
   RungeKuttaGrid(int substance_id, std::string substance_name, real_t dc,
-=======
-  RungeKuttaGrid() = default;
-  RungeKuttaGrid(int substance_id, std::string substance_name, double dc,
->>>>>>> 862a1b05
                  int resolution = 11)
       : DiffusionGrid(substance_id, std::move(substance_name), dc, 0.0,
                       resolution) {}

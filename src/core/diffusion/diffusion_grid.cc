// -----------------------------------------------------------------------------
//
// Copyright (C) 2021 CERN & University of Surrey for the benefit of the
// BioDynaMo collaboration. All Rights Reserved.
//
// Licensed under the Apache License, Version 2.0 (the "License");
// you may not use this file except in compliance with the License.
//
// See the LICENSE file distributed with this work for details.
// See the NOTICE file distributed with this work for additional information
// regarding copyright ownership.
//
// -----------------------------------------------------------------------------

#include "core/diffusion/diffusion_grid.h"
#include <mutex>
#include "core/environment/environment.h"
#include "core/simulation.h"
#include "core/util/log.h"

namespace bdm {

void DiffusionGrid::Initialize() {
  if (resolution_ == 0) {
    Log::Fatal("DiffusionGrid::Initialize",
               "Resolution cannot be zero. (substance '", substance_name_,
               "')");
  }

  // Get neighbor grid dimensions
  auto* env = Simulation::GetActive()->GetEnvironment();
  auto bounds = env->GetDimensionThresholds();

  grid_dimensions_ = {bounds[0], bounds[1]};

  // Example: diffusion grid dimensions from 0-40 and resolution
  // of 4. Resolution must be adjusted otherwise one data pointer will be
  // missing.
  // Without adjustment:
  //   box_length_: 10
  //   data points {0, 10, 20, 30} - 40 will be misssing!
  // With adjustment
  //   box_length_: 13.3
  //   data points: {0, 13.3, 26.6, 39.9}
  auto adjusted_res =
      resolution_ == 1 ? 2 : resolution_;  // avoid division by 0
  box_length_ = (grid_dimensions_[1] - grid_dimensions_[0]) /
                static_cast<double>(adjusted_res);
  // TODO(ahmad): parametrize the minimum box_length
  if (box_length_ <= 1e-15) {
    Log::Fatal("DiffusionGrid::Initialize",
               "The box length was found to be (close to) zero. Please check "
               "the parameters for substance '",
               substance_name_, "'");
  }

  box_volume_ = box_length_ * box_length_ * box_length_;
  parity_ = resolution_ % 2;
  total_num_boxes_ = resolution_ * resolution_ * resolution_;

  // Allocate memory for the concentration and gradient arrays
  locks_.resize(total_num_boxes_);
  c1_.resize(total_num_boxes_);
  c2_.resize(total_num_boxes_);
  gradients_.resize(total_num_boxes_);
}

void DiffusionGrid::Diffuse(double dt) {
  // check if diffusion coefficient and decay constant are 0
  // i.e. if we don't need to calculate diffusion update
  if (IsFixedSubstance()) {
    return;
  }

  // Note down last timestep
  last_dt_ = dt;
  // Set timestep for this iteration.
  ParametersCheck(dt);

  auto* param = Simulation::GetActive()->GetParam();
  if (param->diffusion_boundary_condition == "closed") {
    DiffuseWithClosedEdge(dt);
  } else if (param->diffusion_boundary_condition == "open") {
    DiffuseWithOpenEdge(dt);
  } else {
    Log::Error(
        "EulerGrid::Diffuse", "Boundary condition of type '",
        param->diffusion_boundary_condition,
        "' is not implemented. Defaulting to 'closed' boundary condition");
  }
}

void DiffusionGrid::Update() {
  // Get neighbor grid dimensions
  auto* env = Simulation::GetActive()->GetEnvironment();
  auto bounds = env->GetDimensionThresholds();
  // Update the grid dimensions such that each dimension ranges from
  // {bounds[0] - bounds[1]}
  grid_dimensions_ = {bounds[0], bounds[1]};

  // If the grid is not perfectly divisible along each dimension by the
  // box length, extend the grid so that it is
  int dimension_length = bounds[1] - bounds[0];
  for (int i = 0; i < 1; i++) {
    int r = fmod(dimension_length, box_length_);
    if (r > 1e-9) {
      // std::abs for the case that box_length_ > dimension_length
      grid_dimensions_[2 * i + 1] += (box_length_ - r);
    }
  }

  // Calculate new_dimension_length and new_resolution
  int new_dimension_length = grid_dimensions_[1] - grid_dimensions_[0];
  size_t new_resolution = std::ceil(new_dimension_length / box_length_);

  if (new_resolution > resolution_) {
    // Store the old number of boxes along each axis for comparison
    size_t tmp_resolution = resolution_;

    // Set new resolution
    resolution_ = new_resolution;

    // We need to maintain the parity of the number of boxes along each
    // dimension, otherwise copying of the substances to the increases grid
    // will not be symmetrically done; resulting in shifting of boxes
    // We add a box in the negative direction, because the only way the parity
    // could have changed is because of adding a box in the positive direction
    // (due to the grid not being perfectly divisible; see above)
    if (resolution_ % 2 != parity_) {
      grid_dimensions_[0] -= box_length_;
      resolution_++;
    }

    // Temporarily save previous grid data
    auto tmp_c1 = c1_;
    auto tmp_gradients = gradients_;

    c1_.clear();
    c2_.clear();
    gradients_.clear();

    total_num_boxes_ = resolution_ * resolution_ * resolution_;

    CopyOldData(tmp_c1, tmp_gradients, tmp_resolution);
  }
}

void DiffusionGrid::CopyOldData(
    const ParallelResizeVector<double>& old_c1,
    const ParallelResizeVector<Double3>& old_gradients, size_t old_resolution) {
  // Allocate more memory for the grid data arrays
  locks_.resize(total_num_boxes_);
  c1_.resize(total_num_boxes_);
  c2_.resize(total_num_boxes_);
  gradients_.resize(total_num_boxes_);

  Log::Warning(
      "DiffusionGrid::CopyOldData",
      "The size of the diffusion grid "
      "increased. BioDynaMo adds a halo around the domain filled with zeros. "
      "Depending your use-case, this might or might not be what you want. If "
      "you have non-zero concentrations / temperatures in the surrounding, "
      "this is likely to cause unphysical effects at the boudary. But if your "
      "grid values are mostly zero this is likely to work fine. Evaluate your "
      "results carefully.");

  auto incr_num_boxes = resolution_ - old_resolution;
  int off_dim = incr_num_boxes / 2;

  int num_box_xy = resolution_ * resolution_;
  int old_box_xy = old_resolution * old_resolution;
  int new_origin = off_dim * num_box_xy + off_dim * resolution_ + off_dim;
  for (size_t k = 0; k < old_resolution; k++) {
    int offset = new_origin + k * num_box_xy;
    for (size_t j = 0; j < old_resolution; j++) {
      if (j != 0) {
        offset += resolution_;
      }
      for (size_t i = 0; i < old_resolution; i++) {
        auto idx = k * old_box_xy + j * old_resolution + i;
        c1_[offset + i] = old_c1[idx];
        gradients_[offset + i] = old_gradients[idx];
      }
    }
  }
  // TODO: here we also need to copy c1_ into c2_ such that the boundaries are
  // equivalent once we introduce non-zero halos.
}

void DiffusionGrid::RunInitializers() {
  if (initializers_.empty()) {
    return;
  }

  auto nx = resolution_;
  auto ny = resolution_;
  auto nz = resolution_;

  // Apply all functions that initialize this diffusion grid
  for (size_t f = 0; f < initializers_.size(); f++) {
    for (uint32_t x = 0; x < nx; x++) {
      double real_x = grid_dimensions_[0] + x * box_length_;
      for (uint32_t y = 0; y < ny; y++) {
        double real_y = grid_dimensions_[0] + y * box_length_;
        for (uint32_t z = 0; z < nz; z++) {
          double real_z = grid_dimensions_[0] + z * box_length_;
          std::array<uint32_t, 3> box_coord = {x, y, z};
          size_t idx = GetBoxIndex(box_coord);
          double value = initializers_[f](real_x, real_y, real_z);
          ChangeConcentrationBy(idx, value);
        }
      }
    }
  }
  // Copy data to second array to ensure valid Dirichlet Boundary Conditions
  c2_ = c1_;

  // Clear the initializer to free up space
  initializers_.clear();
  initializers_.shrink_to_fit();
}

void DiffusionGrid::CalculateGradient() {
  // check if gradient has been calculated once
  // and if diffusion coefficient and decay constant are 0
  // i.e. if we don't need to calculate gradient update
  if (init_gradient_ && IsFixedSubstance()) {
    return;
  }

  double gd = 1 / (box_length_ * 2);

  auto nx = resolution_;
  auto ny = resolution_;
  auto nz = resolution_;

#pragma omp parallel for collapse(2)
  for (size_t z = 0; z < nz; z++) {
    for (size_t y = 0; y < ny; y++) {
      for (size_t x = 0; x < nx; x++) {
        int c, e, w, n, s, b, t;
        c = x + y * nx + z * nx * ny;

        if (x == 0) {
          e = c;
          w = c + 2;
        } else if (x == nx - 1) {
          e = c - 2;
          w = c;
        } else {
          e = c - 1;
          w = c + 1;
        }

        if (y == 0) {
          n = c + 2 * nx;
          s = c;
        } else if (y == ny - 1) {
          n = c;
          s = c - 2 * nx;
        } else {
          n = c + nx;
          s = c - nx;
        }

        if (z == 0) {
          t = c + 2 * nx * ny;
          b = c;
        } else if (z == nz - 1) {
          t = c;
          b = c - 2 * nx * ny;
        } else {
          t = c + nx * ny;
          b = c - nx * ny;
        }

        // Let the gradient point from low to high concentration
        gradients_[c][0] = (c1_[w] - c1_[e]) * gd;
        gradients_[c][1] = (c1_[n] - c1_[s]) * gd;
        gradients_[c][2] = (c1_[t] - c1_[b]) * gd;
      }
    }
  }
  if (!init_gradient_) {
    init_gradient_ = true;
  }
}

void DiffusionGrid::ChangeConcentrationBy(const Double3& position,
                                          double amount) {
  auto idx = GetBoxIndex(position);
  ChangeConcentrationBy(idx, amount);
}

/// Increase the concentration at specified box with specified amount
void DiffusionGrid::ChangeConcentrationBy(size_t idx, double amount) {
  if (idx >= total_num_boxes_) {
    Log::Error("DiffusionGrid::ChangeConcentrationBy",
               "You tried to change the concentration outside the bounds of "
               "the diffusion grid! The change was ignored.");
    return;
  }
  std::lock_guard<Spinlock> guard(locks_[idx]);
  assert(idx < locks_.size());
  c1_[idx] += amount;
  // Use std::clamp() when moving to C++17
  if (c1_[idx] > upper_threshold_) {
    c1_[idx] = upper_threshold_;
  } else if (c1_[idx] < lower_threshold_) {
    c1_[idx] = lower_threshold_;
  } else {
    // c1_[idx] is bounded by the thresholds and does not need to be modified
  }
}

/// Get the concentration at specified position
double DiffusionGrid::GetConcentration(const Double3& position) const {
  auto idx = GetBoxIndex(position);
  if (idx >= total_num_boxes_) {
    Log::Error("DiffusionGrid::ChangeConcentrationBy",
               "You tried to get the concentration outside the bounds of "
               "the diffusion grid!");
    return 0;
  }
  assert(idx < locks_.size());
  std::lock_guard<Spinlock> guard(locks_[idx]);
  return c1_[idx];
}

<<<<<<< HEAD
/// Get the concentration at specified voxel
double DiffusionGrid::GetConcentration(const size_t idx) const {
  if (idx >= total_num_boxes_) {
    Log::Error("DiffusionGrid::ChangeConcentrationBy",
               "You tried to get the concentration outside the bounds of "
               "the diffusion grid!");
    return 0;
  }
  assert(idx < locks_.size());
  std::lock_guard<Spinlock> guard(locks_[idx]);
  return c1_[idx];
}

/// Get the (normalized) gradient at specified position
void DiffusionGrid::GetGradient(const Double3& position,
                                Double3* gradient) const {
=======
void DiffusionGrid::GetGradient(const Double3& position, Double3* gradient,
                                bool normalize) const {
>>>>>>> 5531d9ff
  auto idx = GetBoxIndex(position);
  if (idx >= total_num_boxes_) {
    Log::Error("DiffusionGrid::GetGradient",
               "You tried to get the gradient outside the bounds of "
               "the diffusion grid! Returning zero gradient.");
    return;
  }
  *gradient = gradients_[idx];
  if (normalize && !gradient->IsZero()) {
    gradient->Normalize();
  }
}

std::array<uint32_t, 3> DiffusionGrid::GetBoxCoordinates(
    const Double3& position) const {
  std::array<uint32_t, 3> box_coord;
  Double3 position_ = position;
  if (((position_[0] - grid_dimensions_[1]) >= 1e-9) ||
      ((position_[1] - grid_dimensions_[1]) >= 1e-9) ||
      ((position_[2] - grid_dimensions_[1]) >= 1e-9)) {
    Log::Error("DiffusionGrid::GetBoxCoordinates",
               "You tried to get the box coordinates outside the bounds of "
               "the diffusion grid! Using grid_dimensions_[1] as position.");
    position_[0] = ((position_[0] - grid_dimensions_[1]) >= 1e-9)
                       ? grid_dimensions_[1]
                       : position_[0];
    position_[1] = ((position_[1] - grid_dimensions_[1]) >= 1e-9)
                       ? grid_dimensions_[1]
                       : position_[1];
    position_[2] = ((position_[2] - grid_dimensions_[1]) >= 1e-9)
                       ? grid_dimensions_[1]
                       : position_[2];
  }
  if (std::abs(position_[0] - grid_dimensions_[1]) < 1e-9) {
    box_coord[0] = resolution_ - 1;
  } else {
    box_coord[0] = (floor(position_[0]) - grid_dimensions_[0]) / box_length_;
  }
  if (std::abs(position_[1] - grid_dimensions_[1]) < 1e-9) {
    box_coord[1] = resolution_ - 1;
  } else {
    box_coord[1] = (floor(position_[1]) - grid_dimensions_[0]) / box_length_;
  }
  if (std::abs(position_[2] - grid_dimensions_[1]) < 1e-9) {
    box_coord[2] = resolution_ - 1;
  } else {
    box_coord[2] = (floor(position_[2]) - grid_dimensions_[0]) / box_length_;
  }

  return box_coord;
}

size_t DiffusionGrid::GetBoxIndex(
    const std::array<uint32_t, 3>& box_coord) const {
  size_t ret = box_coord[2] * resolution_ * resolution_ +
               box_coord[1] * resolution_ + box_coord[0];
  return ret;
}

/// Calculates the box index of the substance at specified position
size_t DiffusionGrid::GetBoxIndex(const Double3& position) const {
  auto box_coord = GetBoxCoordinates(position);
  return GetBoxIndex(box_coord);
}

void DiffusionGrid::ParametersCheck(double dt) {
  if (((1 - dc_[0]) * dt) / (box_length_ * box_length_) >= (1.0 / 6)) {
    Log::Fatal(
        "DiffusionGrid",
        "The specified parameters of the diffusion grid with substance [",
        substance_name_,
        "] will result in unphysical behavior (diffusion coefficient = ",
        (1 - dc_[0]), ", resolution = ", resolution_,
        "). Please refer to the user guide for more information.");
  }
}
}  // namespace bdm<|MERGE_RESOLUTION|>--- conflicted
+++ resolved
@@ -327,7 +327,6 @@
   return c1_[idx];
 }
 
-<<<<<<< HEAD
 /// Get the concentration at specified voxel
 double DiffusionGrid::GetConcentration(const size_t idx) const {
   if (idx >= total_num_boxes_) {
@@ -341,13 +340,8 @@
   return c1_[idx];
 }
 
-/// Get the (normalized) gradient at specified position
-void DiffusionGrid::GetGradient(const Double3& position,
-                                Double3* gradient) const {
-=======
 void DiffusionGrid::GetGradient(const Double3& position, Double3* gradient,
                                 bool normalize) const {
->>>>>>> 5531d9ff
   auto idx = GetBoxIndex(position);
   if (idx >= total_num_boxes_) {
     Log::Error("DiffusionGrid::GetGradient",

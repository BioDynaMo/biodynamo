--- conflicted
+++ resolved
@@ -89,15 +89,12 @@
 
   void SetDecayConstant(double mu) { mu_ = mu; }
 
+  /// Return the last timestep `dt` that was used to run `Diffuse(dt)`
+  double GetLastTimestep() { return last_dt_; }
+
   // Sets an upper threshold for allowed values in the diffusion grid.
   void SetUpperThreshold(double t) { upper_threshold_ = t; }
 
-<<<<<<< HEAD
-  /// Return the last timestep `dt` that was used to run `Diffuse(dt)`
-  double GetLastTimestep() { return last_dt_; }
-
-  double GetConcentrationThreshold() const { return concentration_threshold_; }
-=======
   // Returns the upper threshold for allowed values in the diffusion grid.
   double GetUpperThreshold() const { return upper_threshold_; }
 
@@ -106,7 +103,6 @@
 
   // Returns the lower threshold for allowed values in the diffusion grid.
   double GetLowerThreshold() const { return lower_threshold_; }
->>>>>>> 83e14057
 
   const double* GetAllConcentrations() const { return c1_.data(); }
 

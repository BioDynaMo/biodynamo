// -----------------------------------------------------------------------------
//
// Copyright (C) 2021 CERN & University of Surrey for the benefit of the
// BioDynaMo collaboration. All Rights Reserved.
//
// Licensed under the Apache License, Version 2.0 (the "License");
// you may not use this file except in compliance with the License.
//
// See the LICENSE file distributed with this work for details.
// See the NOTICE file distributed with this work for additional information
// regarding copyright ownership.
//
// -----------------------------------------------------------------------------

#ifndef CORE_DIFFUSION_DIFFUSION_GRID_H_
#define CORE_DIFFUSION_DIFFUSION_GRID_H_

#include <array>
#include <functional>
#include <string>
#include <utility>
#include <vector>

#include "core/container/math_array.h"
#include "core/container/parallel_resize_vector.h"
#include "core/util/log.h"
#include "core/util/root.h"
#include "core/util/spinlock.h"

namespace bdm {

class DiffusionGrid {
 public:
  DiffusionGrid() = default;
  explicit DiffusionGrid(TRootIOCtor* p) {}
  DiffusionGrid(int substance_id, std::string substance_name, real_t dc,
                real_t mu, int resolution = 11)
      : substance_(substance_id),
        substance_name_(std::move(substance_name)),
        dc_({{1 - dc, dc / 6, dc / 6, dc / 6, dc / 6, dc / 6, dc / 6}}),
        mu_(mu),
        resolution_(resolution) {}

  virtual ~DiffusionGrid() = default;

  virtual void Initialize();

  /// Updates the grid dimensions, based on the given threshold values. The
  /// diffusion grid dimensions need always be larger than the neighbor grid
  /// dimensions, so that each simulation object can obtain its local
  /// concentration / gradient
  virtual void Update();

  void Diffuse(real_t dt);

  virtual void DiffuseWithClosedEdge(real_t dt) = 0;
  virtual void DiffuseWithOpenEdge(real_t dt) = 0;

  /// Calculates the gradient for each box in the diffusion grid.
  /// The gradient is calculated in each direction (x, y, z) as following:
  ///
  /// c(x + box_length_) - c(x - box_length) / (2 * box_length_),
  ///
  /// where c(x) implies the concentration at position x
  ///
  /// At the edges the gradient is the same as the box next to it
  void CalculateGradient();

  /// Initialize the diffusion grid according to the initialization functions
  void RunInitializers();

  /// Increase the concentration at specified box with specified amount
  void ChangeConcentrationBy(const Real3& position, real_t amount);
  void ChangeConcentrationBy(size_t idx, real_t amount);

  /// Get the concentration at specified position
  real_t GetConcentration(const Real3& position) const;

<<<<<<< HEAD
  /// Get the (normalized) gradient at specified position
  // TODO: virtual because of test
  virtual void GetGradient(const Real3& position, Real3* gradient) const;
=======
  // NOTE: virtual because of test
  /// Get the gradient at a specified position. By default, the obtained
  /// gradient is scaled to norm 1, but with `normalize = false` one can obtain
  /// the full gradient information (e.g. the un-normalized gradient). If the
  /// gradient is zero and `normalize = true`, this method returns a zero
  /// vector. Note that the gradient is computed via a central difference scheme
  /// on the underlying spatial discretization.
  virtual void GetGradient(const Double3& position, Double3* gradient,
                           bool normalize = true) const;
>>>>>>> 5531d9ff

  std::array<uint32_t, 3> GetBoxCoordinates(const Real3& position) const;

  size_t GetBoxIndex(const std::array<uint32_t, 3>& box_coord) const;

  /// Calculates the box index of the substance at specified position
  size_t GetBoxIndex(const Real3& position) const;

  void SetDecayConstant(real_t mu) { mu_ = mu; }

  /// Return the last timestep `dt` that was used to run `Diffuse(dt)`
  real_t GetLastTimestep() { return last_dt_; }

  // Sets an upper threshold for allowed values in the diffusion grid.
  void SetUpperThreshold(real_t t) { upper_threshold_ = t; }

  // Returns the upper threshold for allowed values in the diffusion grid.
  real_t GetUpperThreshold() const { return upper_threshold_; }

  // Sets a lower threshold for allowed values in the diffusion grid.
  void SetLowerThreshold(real_t t) { lower_threshold_ = t; }

  // Returns the lower threshold for allowed values in the diffusion grid.
  real_t GetLowerThreshold() const { return lower_threshold_; }

  const real_t* GetAllConcentrations() const { return c1_.data(); }

  const real_t* GetAllGradients() const { return gradients_.data()->data(); }

  std::array<size_t, 3> GetNumBoxesArray() const {
    std::array<size_t, 3> ret;
    ret[0] = resolution_;
    ret[1] = resolution_;
    ret[2] = resolution_;
    return ret;
  }

  size_t GetNumBoxes() const { return total_num_boxes_; }

  real_t GetBoxLength() const { return box_length_; }

  int GetSubstanceId() const { return substance_; }

  const std::string& GetSubstanceName() const { return substance_name_; }

  real_t GetDecayConstant() const { return mu_; }

  const int32_t* GetDimensionsPtr() const { return grid_dimensions_.data(); }

  std::array<int32_t, 6> GetDimensions() const {
    std::array<int32_t, 6> ret;
    ret[0] = grid_dimensions_[0];
    ret[1] = grid_dimensions_[1];
    ret[2] = grid_dimensions_[0];
    ret[3] = grid_dimensions_[1];
    ret[4] = grid_dimensions_[0];
    ret[5] = grid_dimensions_[1];
    return ret;
  }

  std::array<int32_t, 3> GetGridSize() const {
    std::array<int32_t, 3> ret;
    ret[0] = grid_dimensions_[1] - grid_dimensions_[0];
    ret[1] = grid_dimensions_[1] - grid_dimensions_[0];
    ret[2] = grid_dimensions_[1] - grid_dimensions_[0];
    return ret;
  }

  const std::array<real_t, 7>& GetDiffusionCoefficients() const { return dc_; }

  size_t GetResolution() const { return resolution_; }

  real_t GetBoxVolume() const { return box_volume_; }

  template <typename F>
  void AddInitializer(F function) {
    initializers_.push_back(function);
  }

  // retrun true if substance concentration and gradient don't evolve over time
  bool IsFixedSubstance() {
    return (mu_ == 0 && dc_[1] == 0 && dc_[2] == 0 && dc_[3] == 0 &&
            dc_[4] == 0 && dc_[5] == 0 && dc_[6] == 0);
  }

 private:
  friend class RungeKuttaGrid;
  friend class EulerGrid;
  friend class TestGrid;  // class used for testing (e.g. initialization)

  void ParametersCheck(real_t dt);

  /// Copies the concentration and gradients values to the new
  /// (larger) grid. In the 2D case it looks like the following:
  ///
  ///                             [0 0  0  0]
  ///               [v1 v2]  -->  [0 v1 v2 0]
  ///               [v3 v4]  -->  [0 v3 v4 0]
  ///                             [0 0  0  0]
  ///
  /// The dimensions are doubled in this case from 2x2 to 4x4
  /// If the dimensions would be increased from 2x2 to 3x3, it will still
  /// be increased to 4x4 in order for GetBoxIndex to function correctly
  ///
  void CopyOldData(const ParallelResizeVector<real_t>& old_c1,
                   const ParallelResizeVector<Real3>& old_gradients,
                   size_t old_resolution);

  /// The id of the substance of this grid
  int substance_ = 0;
  /// The name of the substance of this grid
  std::string substance_name_ = "";
  /// The side length of each box
  real_t box_length_ = 0;
  /// the volume of each box
  real_t box_volume_ = 0;
  /// Lock for each voxel used to prevent race conditions between
  /// multiple threads
  mutable ParallelResizeVector<Spinlock> locks_ = {};  //!
  /// The array of concentration values
  ParallelResizeVector<real_t> c1_ = {};
  /// An extra concentration data buffer for faster value updating
  ParallelResizeVector<real_t> c2_ = {};
  /// The array of gradients (x, y, z)
  ParallelResizeVector<Real3> gradients_ = {};
  /// The maximum concentration value that a box can have
  real_t upper_threshold_ = 1e15;
  /// The minimum concentration value that a box can have
  real_t lower_threshold_ = -1e15;
  /// The diffusion coefficients [cc, cw, ce, cs, cn, cb, ct]
  std::array<real_t, 7> dc_ = {{0}};
  /// The decay constant
  real_t mu_ = 0;
  /// The grid dimensions of the diffusion grid (cubic shaped)
  std::array<int32_t, 2> grid_dimensions_ = {{0}};
  /// The number of boxes at each axis [x, y, z] (same along each axis)
  uint64_t num_boxes_axis_ = 0;
  /// The total number of boxes in the diffusion grid
  size_t total_num_boxes_ = 0;
  /// The resolution of the diffusion grid (i.e. number of boxes along each
  /// axis)
  size_t resolution_ = 0;
  /// The last timestep `dt` used for the diffusion grid update `Diffuse(dt)`
  real_t last_dt_ = 0.0;
  /// If false, grid dimensions are even; if true, they are odd
  bool parity_ = false;
  /// A list of functions that initialize this diffusion grid
  /// ROOT currently doesn't support IO of std::function
  std::vector<std::function<real_t(real_t, real_t, real_t)>> initializers_ =
      {};  //!
  // Turn to true after gradient initialization
  bool init_gradient_ = false;

  BDM_CLASS_DEF(DiffusionGrid, 1);
};

}  // namespace bdm

#endif  // CORE_DIFFUSION_DIFFUSION_GRID_H_<|MERGE_RESOLUTION|>--- conflicted
+++ resolved
@@ -76,11 +76,6 @@
   /// Get the concentration at specified position
   real_t GetConcentration(const Real3& position) const;
 
-<<<<<<< HEAD
-  /// Get the (normalized) gradient at specified position
-  // TODO: virtual because of test
-  virtual void GetGradient(const Real3& position, Real3* gradient) const;
-=======
   // NOTE: virtual because of test
   /// Get the gradient at a specified position. By default, the obtained
   /// gradient is scaled to norm 1, but with `normalize = false` one can obtain
@@ -88,9 +83,8 @@
   /// gradient is zero and `normalize = true`, this method returns a zero
   /// vector. Note that the gradient is computed via a central difference scheme
   /// on the underlying spatial discretization.
-  virtual void GetGradient(const Double3& position, Double3* gradient,
+  virtual void GetGradient(const Real3& position, Real3* gradient,
                            bool normalize = true) const;
->>>>>>> 5531d9ff
 
   std::array<uint32_t, 3> GetBoxCoordinates(const Real3& position) const;
 

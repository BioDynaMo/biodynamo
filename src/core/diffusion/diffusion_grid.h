// -----------------------------------------------------------------------------
//
// Copyright (C) 2021 CERN & University of Surrey for the benefit of the
// BioDynaMo collaboration. All Rights Reserved.
//
// Licensed under the Apache License, Version 2.0 (the "License");
// you may not use this file except in compliance with the License.
//
// See the LICENSE file distributed with this work for details.
// See the NOTICE file distributed with this work for additional information
// regarding copyright ownership.
//
// -----------------------------------------------------------------------------

#ifndef CORE_DIFFUSION_DIFFUSION_GRID_H_
#define CORE_DIFFUSION_DIFFUSION_GRID_H_

#include <array>
#include <functional>
#include <string>
#include <utility>
#include <vector>

#include "core/container/math_array.h"
#include "core/container/parallel_resize_vector.h"
#include "core/diffusion/continuum_interface.h"
#include "core/util/log.h"
#include "core/util/root.h"
#include "core/util/spinlock.h"

namespace bdm {

<<<<<<< HEAD
/// Available boundary conditions
enum BoundaryConditionType { kDirichlet, kNeumann, kOpenBoundaries };

class DiffusionGrid {
 public:
  DiffusionGrid() = default;
  explicit DiffusionGrid(TRootIOCtor* p) {}
  DiffusionGrid(size_t substance_id, std::string substance_name, double dc,
                double mu, int resolution = 10)
      : substance_(substance_id),
        substance_name_(std::move(substance_name)),
        dc_({{1 - dc, dc / 6, dc / 6, dc / 6, dc / 6, dc / 6, dc / 6}}),
=======
enum class InteractionMode { kAdditive = 0, kExponential = 1, kLogistic = 2 };

class DiffusionGrid : public ScalarField {
 public:
  DiffusionGrid() = default;
  explicit DiffusionGrid(TRootIOCtor* p) {}
  DiffusionGrid(int substance_id, const std::string& substance_name, real_t dc,
                real_t mu, int resolution = 11)
      : dc_({{1 - dc, dc / 6, dc / 6, dc / 6, dc / 6, dc / 6, dc / 6}}),
>>>>>>> bb571fd9
        mu_(mu),
        resolution_(resolution) {
    // Compatibility with new abstract interface
    SetContinuumId(substance_id);
    SetContinuumName(substance_name);
  }

  ~DiffusionGrid() override = default;

  void Initialize() override;

  /// Updates the grid dimensions, based on the given threshold values. The
  /// diffusion grid dimensions need always be larger than the neighbor grid
  /// dimensions, so that each simulation object can obtain its local
  /// concentration / gradient
  void Update() override;

  void Step(real_t dt) override { Diffuse(dt); }
  void Diffuse(real_t dt);

<<<<<<< HEAD
  virtual void DiffuseWithClosedEdge(double dt) = 0;
  virtual void DiffuseWithOpenEdge(double dt) = 0;
  virtual void DiffuseWithDirichlet(double dt) = 0;
  virtual void DiffuseWithNeumann(double dt) = 0;
=======
  virtual void DiffuseWithClosedEdge(real_t dt) = 0;
  virtual void DiffuseWithOpenEdge(real_t dt) = 0;
>>>>>>> bb571fd9

  /// Calculates the gradient for each box in the diffusion grid.
  /// The gradient is calculated in each direction (x, y, z) as following:
  ///
  /// c(x + box_length_) - c(x - box_length) / (2 * box_length_),
  ///
  /// where c(x) implies the concentration at position x
  ///
  /// At the edges the gradient is the same as the box next to it
  void CalculateGradient();

  /// Initialize the diffusion grid according to the initialization functions
  void RunInitializers();

  /// Increase the concentration at specified position with specified amount.
  /// Interaction mode defines how the new concentration is calculated.
  /// If the interaction mode is kAdditive, the new concentration is the sum of
  /// the old concentration and the amount.
  /// If the interaction mode is kExponential, the new concentration is the
  /// product of the old concentration and the amount.
  /// If the interaction mode is kLogistic, the new concentration is the
  /// logistic function of the old concentration and the amount, e.g. additive
  /// but scaled with (upper_threshold_ - u) or (u - lower_threshold_) if amount
  /// is positive or negative, respectively. Should be used with thresholds 1.0
  /// and 0.0.
  void ChangeConcentrationBy(const Real3& position, real_t amount,
                             InteractionMode mode = InteractionMode::kAdditive);
  void ChangeConcentrationBy(size_t idx, real_t amount,
                             InteractionMode mode = InteractionMode::kAdditive);

  /// Get the concentration at specified position
<<<<<<< HEAD
  double GetConcentration(const Double3& position) const;
  double GetConcentration(const size_t idx) const;
=======
  real_t GetValue(const Real3& position) const override;
  [[deprecated("Use GetValue instead")]] real_t GetConcentration(
      const Real3& position) const {
    return GetValue(position);
  };
>>>>>>> bb571fd9

  // NOTE: virtual because of test
  /// Get the gradient at a specified position. By default, the obtained
  /// gradient is scaled to norm 1, but with `normalize = false` one can obtain
  /// the full gradient information (e.g. the un-normalized gradient). If the
  /// gradient is zero and `normalize = true`, this method returns a zero
  /// vector. Note that the gradient is computed via a central difference scheme
  /// on the underlying spatial discretization.

  Real3 GetGradient(const Real3& position) const override {
    Real3 gradient;
    GetGradient(position, &gradient, false);
    return gradient;
  };

  virtual void GetGradient(const Real3& position, Real3* gradient,
                           bool normalize = true) const;

  std::array<uint32_t, 3> GetBoxCoordinates(const Real3& position) const;

  size_t GetBoxIndex(const std::array<uint32_t, 3>& box_coord) const;

  /// Calculates the box index of the substance at specified position
  size_t GetBoxIndex(const Real3& position) const;

  void SetDecayConstant(real_t mu) {
    // Check is done in ParametersCheck within the Diffuse(dt) method
    mu_ = mu;
  }

  /// Return the last timestep `dt` that was used to run `Diffuse(dt)`
  real_t GetLastTimestep() { return last_dt_; }

  // Sets an upper threshold for allowed values in the diffusion grid.
  void SetUpperThreshold(real_t t) { upper_threshold_ = t; }

  // Returns the upper threshold for allowed values in the diffusion grid.
  real_t GetUpperThreshold() const { return upper_threshold_; }

  // Sets a lower threshold for allowed values in the diffusion grid.
  void SetLowerThreshold(real_t t) { lower_threshold_ = t; }

  // Returns the lower threshold for allowed values in the diffusion grid.
  real_t GetLowerThreshold() const { return lower_threshold_; }

  const real_t* GetAllConcentrations() const { return c1_.data(); }

  const real_t* GetAllGradients() const { return gradients_.data()->data(); }

  std::array<size_t, 3> GetNumBoxesArray() const {
    std::array<size_t, 3> ret;
    ret[0] = resolution_;
    ret[1] = resolution_;
    ret[2] = resolution_;
    return ret;
  }

  size_t GetNumBoxes() const { return total_num_boxes_; }

  real_t GetBoxLength() const { return box_length_; }

<<<<<<< HEAD
  size_t GetSubstanceId() const { return substance_; }
=======
  [[deprecated("Use GetContinuumId() instead.")]] int GetSubstanceId() const {
    return GetContinuumId();
  }
>>>>>>> bb571fd9

  [[deprecated("Use GetContinuumName() instead.")]] const std::string&
  GetSubstanceName() const {
    return GetContinuumName();
  }

  real_t GetDecayConstant() const { return mu_; }

  const int32_t* GetDimensionsPtr() const { return grid_dimensions_.data(); }

  std::array<int32_t, 6> GetDimensions() const {
    std::array<int32_t, 6> ret;
    ret[0] = grid_dimensions_[0];
    ret[1] = grid_dimensions_[1];
    ret[2] = grid_dimensions_[0];
    ret[3] = grid_dimensions_[1];
    ret[4] = grid_dimensions_[0];
    ret[5] = grid_dimensions_[1];
    return ret;
  }

  std::array<int32_t, 3> GetGridSize() const {
    std::array<int32_t, 3> ret;
    ret[0] = grid_dimensions_[1] - grid_dimensions_[0];
    ret[1] = grid_dimensions_[1] - grid_dimensions_[0];
    ret[2] = grid_dimensions_[1] - grid_dimensions_[0];
    return ret;
  }

  const std::array<real_t, 7>& GetDiffusionCoefficients() const { return dc_; }

  size_t GetResolution() const { return resolution_; }

  real_t GetBoxVolume() const { return box_volume_; }

  template <typename F>
  void AddInitializer(F function) {
    initializers_.push_back(function);
  }

  // return true if substance concentration and gradient don't evolve over time
  bool IsFixedSubstance() {
    return (mu_ == 0 && dc_[1] == 0 && dc_[2] == 0 && dc_[3] == 0 &&
            dc_[4] == 0 && dc_[5] == 0 && dc_[6] == 0);
  }

<<<<<<< HEAD
  template <typename F>
  void SetBoundaryCondition(F function) {
    boundary_conditions_ = function;
  }

  // Sets boundary condition type
  void SetBoundaryConditionType(BoundaryConditionType bc_type) {
    bc_type_ = bc_type;
  }
=======
  /// Print information about the Diffusion Grid
  void PrintInfo(std::ostream& out = std::cout);

  /// Print the information after initialization
  void PrintInfoWithInitialization() {
    print_info_with_initialization_ = true;
  };

  /// Returns if the gird has been initialized
  bool IsInitialized() const { return initialized_; }
>>>>>>> bb571fd9

 private:
  friend class RungeKuttaGrid;
  friend class EulerGrid;
  friend class EulerDepletionGrid;
  friend class TestGrid;  // class used for testing (e.g. initialization)

  void ParametersCheck(real_t dt);

  /// Copies the concentration and gradients values to the new
  /// (larger) grid. In the 2D case it looks like the following:
  ///
  ///                             [0 0  0  0]
  ///               [v1 v2]  -->  [0 v1 v2 0]
  ///               [v3 v4]  -->  [0 v3 v4 0]
  ///                             [0 0  0  0]
  ///
  /// The dimensions are doubled in this case from 2x2 to 4x4
  /// If the dimensions would be increased from 2x2 to 3x3, it will still
  /// be increased to 4x4 in order for GetBoxIndex to function correctly
  ///
  void CopyOldData(const ParallelResizeVector<real_t>& old_c1,
                   const ParallelResizeVector<Real3>& old_gradients,
                   size_t old_resolution);

<<<<<<< HEAD
  /// The id of the substance of this grid
  size_t substance_ = 0;
  /// The name of the substance of this grid
  std::string substance_name_ = "";
=======
>>>>>>> bb571fd9
  /// The side length of each box
  real_t box_length_ = 0;
  /// the volume of each box
  real_t box_volume_ = 0;
  /// Lock for each voxel used to prevent race conditions between
  /// multiple threads
  mutable ParallelResizeVector<Spinlock> locks_ = {};  //!
  /// The array of concentration values
  ParallelResizeVector<real_t> c1_ = {};
  /// An extra concentration data buffer for faster value updating
  ParallelResizeVector<real_t> c2_ = {};
  /// The array of gradients (x, y, z)
  ParallelResizeVector<Real3> gradients_ = {};
  /// The maximum concentration value that a box can have
  real_t upper_threshold_ = 1e15;
  /// The minimum concentration value that a box can have
  real_t lower_threshold_ = -1e15;
  /// The diffusion coefficients [cc, cw, ce, cs, cn, cb, ct]
  std::array<real_t, 7> dc_ = {{0}};
  /// The decay constant
  real_t mu_ = 0;
  /// The grid dimensions of the diffusion grid (cubic shaped)
  std::array<int32_t, 2> grid_dimensions_ = {{0}};
  /// The number of boxes at each axis [x, y, z] (same along each axis)
  uint64_t num_boxes_axis_ = 0;
  /// The total number of boxes in the diffusion grid
  size_t total_num_boxes_ = 0;
  /// The resolution of the diffusion grid (i.e. number of boxes along each
  /// axis)
  size_t resolution_ = 0;
  /// The last timestep `dt` used for the diffusion grid update `Diffuse(dt)`
  real_t last_dt_ = 0.0;
  /// If false, grid dimensions are even; if true, they are odd
  bool parity_ = false;
  /// A list of functions that initialize this diffusion grid
  /// ROOT currently doesn't support IO of std::function
  std::vector<std::function<real_t(real_t, real_t, real_t)>> initializers_ =
      {};  //!
  // Turn to true after gradient initialization
  bool init_gradient_ = false;
<<<<<<< HEAD
  /// Type of boundary conditions
  BoundaryConditionType bc_type_ = kDirichlet;
  /// Function that updates boundary conditions
  std::function<double(size_t, size_t, size_t, size_t)> boundary_conditions_;
=======
  /// Flag to indicate if the grid is initialized
  bool initialized_ = false;
  /// Flag to indicate if we want to print information about the grid after
  /// initialization
  bool print_info_with_initialization_ = false;
>>>>>>> bb571fd9

  BDM_CLASS_DEF_OVERRIDE(DiffusionGrid, 1);
};

}  // namespace bdm

#endif  // CORE_DIFFUSION_DIFFUSION_GRID_H_<|MERGE_RESOLUTION|>--- conflicted
+++ resolved
@@ -30,20 +30,9 @@
 
 namespace bdm {
 
-<<<<<<< HEAD
 /// Available boundary conditions
 enum BoundaryConditionType { kDirichlet, kNeumann, kOpenBoundaries };
 
-class DiffusionGrid {
- public:
-  DiffusionGrid() = default;
-  explicit DiffusionGrid(TRootIOCtor* p) {}
-  DiffusionGrid(size_t substance_id, std::string substance_name, double dc,
-                double mu, int resolution = 10)
-      : substance_(substance_id),
-        substance_name_(std::move(substance_name)),
-        dc_({{1 - dc, dc / 6, dc / 6, dc / 6, dc / 6, dc / 6, dc / 6}}),
-=======
 enum class InteractionMode { kAdditive = 0, kExponential = 1, kLogistic = 2 };
 
 class DiffusionGrid : public ScalarField {
@@ -51,9 +40,8 @@
   DiffusionGrid() = default;
   explicit DiffusionGrid(TRootIOCtor* p) {}
   DiffusionGrid(int substance_id, const std::string& substance_name, real_t dc,
-                real_t mu, int resolution = 11)
+                real_t mu, int resolution = 10)
       : dc_({{1 - dc, dc / 6, dc / 6, dc / 6, dc / 6, dc / 6, dc / 6}}),
->>>>>>> bb571fd9
         mu_(mu),
         resolution_(resolution) {
     // Compatibility with new abstract interface
@@ -74,15 +62,10 @@
   void Step(real_t dt) override { Diffuse(dt); }
   void Diffuse(real_t dt);
 
-<<<<<<< HEAD
-  virtual void DiffuseWithClosedEdge(double dt) = 0;
-  virtual void DiffuseWithOpenEdge(double dt) = 0;
-  virtual void DiffuseWithDirichlet(double dt) = 0;
-  virtual void DiffuseWithNeumann(double dt) = 0;
-=======
   virtual void DiffuseWithClosedEdge(real_t dt) = 0;
   virtual void DiffuseWithOpenEdge(real_t dt) = 0;
->>>>>>> bb571fd9
+  virtual void DiffuseWithDirichlet(real_t dt) = 0;
+  virtual void DiffuseWithNeumann(real_t dt) = 0;
 
   /// Calculates the gradient for each box in the diffusion grid.
   /// The gradient is calculated in each direction (x, y, z) as following:
@@ -114,16 +97,12 @@
                              InteractionMode mode = InteractionMode::kAdditive);
 
   /// Get the concentration at specified position
-<<<<<<< HEAD
-  double GetConcentration(const Double3& position) const;
-  double GetConcentration(const size_t idx) const;
-=======
   real_t GetValue(const Real3& position) const override;
   [[deprecated("Use GetValue instead")]] real_t GetConcentration(
       const Real3& position) const {
     return GetValue(position);
   };
->>>>>>> bb571fd9
+  double GetConcentration(const size_t idx) const;
 
   // NOTE: virtual because of test
   /// Get the gradient at a specified position. By default, the obtained
@@ -185,13 +164,10 @@
 
   real_t GetBoxLength() const { return box_length_; }
 
-<<<<<<< HEAD
-  size_t GetSubstanceId() const { return substance_; }
-=======
-  [[deprecated("Use GetContinuumId() instead.")]] int GetSubstanceId() const {
+  [[deprecated("Use GetContinuumId() instead.")]] size_t GetSubstanceId()
+      const {
     return GetContinuumId();
   }
->>>>>>> bb571fd9
 
   [[deprecated("Use GetContinuumName() instead.")]] const std::string&
   GetSubstanceName() const {
@@ -238,7 +214,6 @@
             dc_[4] == 0 && dc_[5] == 0 && dc_[6] == 0);
   }
 
-<<<<<<< HEAD
   template <typename F>
   void SetBoundaryCondition(F function) {
     boundary_conditions_ = function;
@@ -248,7 +223,7 @@
   void SetBoundaryConditionType(BoundaryConditionType bc_type) {
     bc_type_ = bc_type;
   }
-=======
+
   /// Print information about the Diffusion Grid
   void PrintInfo(std::ostream& out = std::cout);
 
@@ -259,7 +234,6 @@
 
   /// Returns if the gird has been initialized
   bool IsInitialized() const { return initialized_; }
->>>>>>> bb571fd9
 
  private:
   friend class RungeKuttaGrid;
@@ -285,13 +259,6 @@
                    const ParallelResizeVector<Real3>& old_gradients,
                    size_t old_resolution);
 
-<<<<<<< HEAD
-  /// The id of the substance of this grid
-  size_t substance_ = 0;
-  /// The name of the substance of this grid
-  std::string substance_name_ = "";
-=======
->>>>>>> bb571fd9
   /// The side length of each box
   real_t box_length_ = 0;
   /// the volume of each box
@@ -332,18 +299,15 @@
       {};  //!
   // Turn to true after gradient initialization
   bool init_gradient_ = false;
-<<<<<<< HEAD
   /// Type of boundary conditions
   BoundaryConditionType bc_type_ = kDirichlet;
   /// Function that updates boundary conditions
   std::function<double(size_t, size_t, size_t, size_t)> boundary_conditions_;
-=======
   /// Flag to indicate if the grid is initialized
   bool initialized_ = false;
   /// Flag to indicate if we want to print information about the grid after
   /// initialization
   bool print_info_with_initialization_ = false;
->>>>>>> bb571fd9
 
   BDM_CLASS_DEF_OVERRIDE(DiffusionGrid, 1);
 };

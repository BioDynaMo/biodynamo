// -----------------------------------------------------------------------------
//
// Copyright (C) 2021 CERN & University of Surrey for the benefit of the
// BioDynaMo collaboration. All Rights Reserved.
//
// Licensed under the Apache License, Version 2.0 (the "License");
// you may not use this file except in compliance with the License.
//
// See the LICENSE file distributed with this work for details.
// See the NOTICE file distributed with this work for additional information
// regarding copyright ownership.
//
// -----------------------------------------------------------------------------

#ifndef CORE_DIFFUSION_EULER_GRID_H_
#define CORE_DIFFUSION_EULER_GRID_H_

#include <utility>

#include "core/diffusion/diffusion_grid.h"

namespace bdm {

/** @brief Continuum model for the 3D heat equation with exponential decay
           \f$ \partial_t u = \nabla D \nabla u - \mu u \f$.

  We use a forward in time and central in space finite difference method for
  modelling (FTCS). This method, however, is not  iherently stable and thus we
  must impose a stability condition. \f$ \frac{D \Delta t}{\Delta x^2}  <
  \frac{1}{6} \f$. The error of this method scaling linearly with time (forward
  difference of first-order) and quadratic with the spatial discretization
  (central difference of second-order). The method derives its name, Euler, from
  the time step length of the integration.

  Further infomation:
    - <a href="https://biodynamo.org/docs/userguide/diffusion/">
      BioDynaMo User Guide </a>
    - <a
      href="http://dma.dima.uniroma1.it/users/lsa_adn/MATERIALE/FDheat.pdf">
      Recktenwald, Finite-Difference Approximations to the Heat Equation,
      2004</a>
*/
class EulerGrid : public DiffusionGrid {
 public:
  EulerGrid() = default;
<<<<<<< HEAD
  EulerGrid(size_t substance_id, std::string substance_name, double dc,
            double mu, int resolution = 10)
      : DiffusionGrid(substance_id, std::move(substance_name), dc, mu,
                      resolution) {}

  virtual void DiffuseWithClosedEdge(double dt) override;
  virtual void DiffuseWithOpenEdge(double dt) override;
  virtual void DiffuseWithDirichlet(double dt) override;
  virtual void DiffuseWithNeumann(double dt) override;
=======
  EulerGrid(int substance_id, std::string substance_name, real_t dc, real_t mu,
            int resolution = 11)
      : DiffusionGrid(substance_id, std::move(substance_name), dc, mu,
                      resolution) {}

  void DiffuseWithClosedEdge(real_t dt) override;

  void DiffuseWithOpenEdge(real_t dt) override;
>>>>>>> bb571fd9

 private:
  BDM_CLASS_DEF_OVERRIDE(EulerGrid, 1);
};

}  // namespace bdm

#endif  // CORE_DIFFUSION_EULER_GRID_H_<|MERGE_RESOLUTION|>--- conflicted
+++ resolved
@@ -43,26 +43,15 @@
 class EulerGrid : public DiffusionGrid {
  public:
   EulerGrid() = default;
-<<<<<<< HEAD
-  EulerGrid(size_t substance_id, std::string substance_name, double dc,
-            double mu, int resolution = 10)
+  EulerGrid(int substance_id, std::string substance_name, real_t dc, real_t mu,
+            int resolution = 10)
       : DiffusionGrid(substance_id, std::move(substance_name), dc, mu,
                       resolution) {}
 
-  virtual void DiffuseWithClosedEdge(double dt) override;
-  virtual void DiffuseWithOpenEdge(double dt) override;
-  virtual void DiffuseWithDirichlet(double dt) override;
-  virtual void DiffuseWithNeumann(double dt) override;
-=======
-  EulerGrid(int substance_id, std::string substance_name, real_t dc, real_t mu,
-            int resolution = 11)
-      : DiffusionGrid(substance_id, std::move(substance_name), dc, mu,
-                      resolution) {}
-
-  void DiffuseWithClosedEdge(real_t dt) override;
-
-  void DiffuseWithOpenEdge(real_t dt) override;
->>>>>>> bb571fd9
+  virtual void DiffuseWithClosedEdge(real_t dt) override;
+  virtual void DiffuseWithOpenEdge(real_t dt) override;
+  virtual void DiffuseWithDirichlet(real_t dt) override;
+  virtual void DiffuseWithNeumann(real_t dt) override;
 
  private:
   BDM_CLASS_DEF_OVERRIDE(EulerGrid, 1);

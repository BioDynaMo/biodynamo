// -----------------------------------------------------------------------------
//
// Copyright (C) 2021 CERN & University of Surrey for the benefit of the
// BioDynaMo collaboration. All Rights Reserved.
//
// Licensed under the Apache License, Version 2.0 (the "License");
// you may not use this file except in compliance with the License.
//
// See the LICENSE file distributed with this work for details.
// See the NOTICE file distributed with this work for additional information
// regarding copyright ownership.
//
// -----------------------------------------------------------------------------

#ifndef CORE_DIFFUSION_EULER_GRID_H_
#define CORE_DIFFUSION_EULER_GRID_H_

#include <utility>

#include "core/diffusion/diffusion_grid.h"

namespace bdm {

/** @brief Continuum model for the 3D heat equation with exponential decay
           \f$ \partial_t u = \nabla D \nabla u - \mu u \f$.

  We use a forward in time and central in space finite difference method for
  modelling (FTCS). This method, however, is not  iherently stable and thus we
  must impose a stability condition. \f$ \frac{D \Delta t}{\Delta x^2}  <
  \frac{1}{6} \f$. The error of this method scaling linearly with time (forward
  difference of first-order) and quadratic with the spatial discretization
  (central difference of second-order). The method derives its name, Euler, from
  the time step length of the integration.

  Further infomation:
    - <a href="https://biodynamo.org/docs/userguide/diffusion/">
      BioDynaMo User Guide </a>
    - <a
      href="http://dma.dima.uniroma1.it/users/lsa_adn/MATERIALE/FDheat.pdf">
      Recktenwald, Finite-Difference Approximations to the Heat Equation,
      2004</a>
*/
class EulerGrid : public DiffusionGrid {
 public:
<<<<<<< HEAD
  EulerGrid() {}
  EulerGrid(int substance_id, std::string substance_name, real_t dc, real_t mu,
=======
  EulerGrid() = default;
  EulerGrid(int substance_id, std::string substance_name, double dc, double mu,
>>>>>>> 862a1b05
            int resolution = 11)
      : DiffusionGrid(substance_id, std::move(substance_name), dc, mu,
                      resolution) {}

  void DiffuseWithClosedEdge(real_t dt) override;

  void DiffuseWithOpenEdge(real_t dt) override;

 private:
  BDM_CLASS_DEF_OVERRIDE(EulerGrid, 1);
};

}  // namespace bdm

#endif  // CORE_DIFFUSION_EULER_GRID_H_<|MERGE_RESOLUTION|>--- conflicted
+++ resolved
@@ -42,13 +42,8 @@
 */
 class EulerGrid : public DiffusionGrid {
  public:
-<<<<<<< HEAD
-  EulerGrid() {}
+  EulerGrid() = default;
   EulerGrid(int substance_id, std::string substance_name, real_t dc, real_t mu,
-=======
-  EulerGrid() = default;
-  EulerGrid(int substance_id, std::string substance_name, double dc, double mu,
->>>>>>> 862a1b05
             int resolution = 11)
       : DiffusionGrid(substance_id, std::move(substance_name), dc, mu,
                       resolution) {}

--- conflicted
+++ resolved
@@ -368,10 +368,7 @@
 class ExporterFactory {
  public:
   template <typename TContainer>
-<<<<<<< HEAD
-  
-=======
->>>>>>> 525bc73b
+
   std::unique_ptr<Exporter<TContainer>> GenerateExporter(string format) {
     if (format.compare("basic") == 0) {
       return std::unique_ptr<Exporter<TContainer>>(

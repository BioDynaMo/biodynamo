--- conflicted
+++ resolved
@@ -1,9 +1,9 @@
 #ifndef NEIGHBOR_OP_H_
 #define NEIGHBOR_OP_H_
 
-<<<<<<< HEAD
 #include <cmath>
 #include <iostream>
+#include "inline_vector.h"
 #include "spatial_organization/octree_node.h"
 
 namespace bdm {
@@ -12,81 +12,17 @@
 using spatial_organization::OctreeNode;
 using spatial_organization::Bound;
 using spatial_organization::Point;
-=======
-#include <iostream>
-#include "inline_vector.h"
-#include "nanoflann.h"
-
-namespace bdm {
-
-using nanoflann::KDTreeSingleIndexAdaptorParams;
-using nanoflann::L2_Simple_Adaptor;
-using nanoflann::KDTreeSingleIndexAdaptor;
-
-// https://github.com/jlblancoc/nanoflann/blob/master/examples/pointcloud_adaptor_example.cpp
-// And this is the "dataset to kd-tree" adaptor class:
-template <typename Derived>
-struct NanoFlannDaosoaAdapter {
-  using coord_t = double;
-
-  const Derived& obj;  //!< A const ref to the data set origin
-
-  /// The constructor that sets the data set source
-  NanoFlannDaosoaAdapter(const Derived& obj_) : obj(obj_) {}
-
-  /// CRTP helper method
-  inline const Derived& derived() const { return obj; }
-
-  /// Must return the number of data points
-  inline size_t kdtree_get_point_count() const { return derived().size(); }
-
-  /// Returns the distance between the vector "p1[0:size-1]" and the data point
-  /// with index "idx_p2" stored in the class:
-  inline coord_t kdtree_distance(const coord_t* p1, const size_t idx_p2,
-                                 size_t /*size*/) const {
-    const coord_t d0 = p1[0] - derived()[idx_p2].GetPosition()[0];
-    const coord_t d1 = p1[1] - derived()[idx_p2].GetPosition()[1];
-    const coord_t d2 = p1[2] - derived()[idx_p2].GetPosition()[2];
-    return d0 * d0 + d1 * d1 + d2 * d2;
-  }
-
-  /// Returns the dim'th component of the idx'th point in the class:
-  /// Since this is inlined and the "dim" argument is typically an immediate
-  /// value, the "if/else's" are actually solved at compile time.
-  inline coord_t kdtree_get_pt(const size_t idx, int dim) const {
-    return derived()[idx].GetPosition()[dim];
-  }
-
-  /// Optional bounding-box computation: return false to default to a standard
-  /// bbox computation loop.
-  ///   Return true if the BBOX was already computed by the class and returned
-  ///   in
-  ///   "bb" so it can be avoided to redo it again.
-  ///   Look at bb.size() to find out the expected dimensionality (e.g. 2 or 3
-  ///   for point clouds)
-  template <class BBOX>
-  bool kdtree_get_bbox(BBOX& /*bb*/) const {
-    return false;
-  }
-};
->>>>>>> 63aec01a
 
 class NeighborOp {
  public:
   NeighborOp() {}
-  NeighborOp(double distance) : distance_(distance) {}
+  explicit NeighborOp(double distance) : distance_(distance) {}
   ~NeighborOp() {}
   NeighborOp(const NeighborOp&) = delete;
   NeighborOp& operator=(const NeighborOp&) = delete;
 
-<<<<<<< HEAD
-  template <typename daosoa>
-  Vc_ALWAYS_INLINE void Compute(daosoa* cells) const {
-    std::vector<std::array<InlineVector<int, 8>, VcBackend::kVecLen> >
-        neighbors(cells->vectors());
-
-    // calc neighbors
-
+  template <typename TContainer>
+  void Compute(TContainer* cells) const {
     // Tree search
     // Creating a spatial tree (Bound, max_depth_, capacity_of_leaf_node)
     // IMPORTANT! Ensure that your bound is big enough and enclose all parts of
@@ -96,98 +32,38 @@
         10);
 
     // Initializing tree with a objects
-    for (size_t i = 0; i < cells->elements(); i++) {
-      auto cell = cells->GetScalar(i);
+    for (size_t i = 0; i < cells->size(); i++) {
+      auto&& cell = (*cells)[i];
       const auto& position = cell.GetPosition();
-      Point pos(position[0][0], position[1][0], position[2][0]);
+      Point pos(position[0], position[1], position[2]);
       tree->Put(pos, i);
     }
-    const VcBackend::real_t search_radius =
-        sqrt(static_cast<VcBackend::real_t>(distance_));
+    double search_radius = sqrt(distance_);
 
     // Container for neighbors
     InlineVector<int, 8>* i_neighbors =
-        new InlineVector<int, 8>[ cells->elements() ];
+        new InlineVector<int, 8>[ cells->size() ];
 
-    // std::cout << "Neighbor search. Distance " << search_radius << std::endl;
     // Getting all pairs within the 'search_radius distance'
     auto tree_neighbors = tree->GetNeighbors(search_radius);
     int amount_of_pairs = tree_neighbors.size();
 
     // Filling container for neighbors for every object
+    // ragma omp parallel for
     for (int i = 0; i < amount_of_pairs; i++) {
       size_t neighbor_a = tree_neighbors[i].first;
       size_t neighbor_b = tree_neighbors[i].second;
       i_neighbors[neighbor_a].push_back(neighbor_b);
       i_neighbors[neighbor_b].push_back(neighbor_a);
     }
-    for (size_t i = 0; i < cells->elements(); i++) {
-      const auto vector_idx = i / VcBackend::kVecLen;
-      const auto scalar_idx = i % VcBackend::kVecLen;
-      neighbors[vector_idx][scalar_idx] = std::move(i_neighbors[i]);
+
+// update neighbors
+#pragma omp parallel for
+    for (size_t i = 0; i < cells->size(); i++) {
+      (*cells)[i].SetNeighbors(i_neighbors[i]);
     }
     delete tree;
     delete[] i_neighbors;
-
-// std::cout << "End of search." << std::endl;
-// End of tree search
-=======
-  template <typename TContainer>
-  void Compute(TContainer* cells) const {
-    typedef NanoFlannDaosoaAdapter<TContainer> NanoFlann2Daosoa;
-    const NanoFlann2Daosoa nf_cells(*cells);  // The adaptor
-
-    // construct a kd-tree index:
-    typedef KDTreeSingleIndexAdaptor<
-        L2_Simple_Adaptor<double, NanoFlann2Daosoa>, NanoFlann2Daosoa,
-        3 /* dim */>
-        my_kd_tree_t;
-
-    // three dimensions; max leafs: 10
-    my_kd_tree_t index(3, nf_cells, KDTreeSingleIndexAdaptorParams(10));
-    index.buildIndex();
-
-    std::vector<InlineVector<int, 8>> neighbors(cells->size());
-
-// calc neighbors
-#pragma omp parallel
-    {
-#pragma omp for
-      for (size_t i = 0; i < cells->size(); i++) {
-        // fixme make param
-        // according to roman 50 - 100 micron
-        double search_radius = distance_;
-
-        std::vector<std::pair<size_t, double>> ret_matches;
-
-        nanoflann::SearchParams params;
-        params.sorted = false;
-
-        const auto& position = (*cells)[i].GetPosition();
-        // const double query_pt[3] = {position[0], position[1], position[2]};
-
-        // calculate neighbors
-        const size_t n_matches = index.radiusSearch(&position[0], search_radius,
-                                                    ret_matches, params);
-
-        // transform result (change data structure - remove self from list)
-        InlineVector<int, 8> i_neighbors;
-        i_neighbors.reserve(n_matches - 1);
-        for (size_t j = 0; j < n_matches; j++) {
-          if (ret_matches[j].first != i) {
-            i_neighbors.push_back(ret_matches[j].first);
-          }
-        }
-        neighbors[i] = std::move(i_neighbors);
-      }
->>>>>>> 63aec01a
-
-// update neighbors
-#pragma omp for
-      for (size_t i = 0; i < cells->size(); i++) {
-        (*cells)[i].SetNeighbors(neighbors[i]);
-      }
-    }
   }
 
  private:

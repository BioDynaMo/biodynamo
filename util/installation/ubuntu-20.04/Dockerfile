--- conflicted
+++ resolved
@@ -14,16 +14,12 @@
 
 FROM ubuntu:20.04
 
-<<<<<<< HEAD
 # This will avoid tzdata package from requesting user interaction (tzdata is a
 # dependency of one of the prerequisites of PyEnv)
 RUN if ! [ -L /etc/localtime ]; then \
       ln -fs /usr/share/zoneinfo/Europe/Berlin /etc/localtime; \
     fi
 
-# lsb-release and lsb-core required to determine operating system
-=======
->>>>>>> 863adc13
 # man required by ROOT
 RUN apt-get update && apt-get install -y \
   git \

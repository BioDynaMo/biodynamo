--- conflicted
+++ resolved
@@ -85,17 +85,6 @@
 mkdir build
 cd build
 
-<<<<<<< HEAD
-if [[ $(uname -s) == "Darwin"* ]]; then
-  cmake -G Ninja -Dmacos_native=YES -Dbuiltin_glew=ON \
-   -DCMAKE_BUILD_TYPE=Release \
-   -DCMAKE_INSTALL_PREFIX=$ROOT_INSTALL_DIR \
-   -DCMAKE_C_COMPILER=$CC \
-   -DCMAKE_CXX_COMPILER=$CXX \
-   -DCMAKE_CXX_STANDARD=14 \
-   -DPYTHON_EXECUTABLE=`pyenv which python3` \
-   $ROOTSRC
-=======
 if [[ $(uname -s) == "Darwin" ]]; then
   cmake -G Ninja -Dmacos_native=YES \
      -Dbuiltin_fftw3=ON \
@@ -117,7 +106,6 @@
      -DCMAKE_CXX_STANDARD=14 \
      -DPYTHON_EXECUTABLE=`pyenv which python` \
      ../$ROOTSRC
->>>>>>> 863adc13
 else
   cmake -G Ninja \
     -Dbuiltin_fftw3=ON \
@@ -139,13 +127,8 @@
     -DCMAKE_CXX_COMPILER=$CXX \
     -DCMAKE_INSTALL_PREFIX=$ROOT_INSTALL_DIR \
     -DCMAKE_CXX_STANDARD=14 \
-<<<<<<< HEAD
-    -DPYTHON_EXECUTABLE=`pyenv which python3` \
-    $ROOTSRC
-=======
     -DPYTHON_EXECUTABLE=`pyenv which python` \
     ../$ROOTSRC
->>>>>>> 863adc13
 fi
 
 ninja install

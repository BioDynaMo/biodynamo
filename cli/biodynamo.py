--- conflicted
+++ resolved
@@ -13,97 +13,7 @@
 #
 # -----------------------------------------------------------------------------
 
-<<<<<<< HEAD
-import argparse
-import sys
-from build_command import BuildCommand
-from demo_command import DemoCommand
-from new_command import NewCommand
-from run_command import RunCommand
-from test_command import TestCommand
-from bdm_version import Version
-
-if __name__ == "__main__":
-    parser = argparse.ArgumentParser(
-        prog="biodynamo",
-        description="This is the BioDynaMo command line interface. It guides "
-        "you during the whole simulation workflow. From starting a new project,"
-        "to compiling and executing your simulation.",
-        epilog="",
-    )
-
-    sp = parser.add_subparsers(dest="cmd")
-    parser.add_argument("-v",
-                        "--version",
-                        action="store_true",
-                        help="Display BioDynaMo version")
-    parser.add_argument("--shortversion",
-                        action="store_true",
-                        help="Display BioDynaMo short version")
-
-    build_sp = sp.add_parser("build", help="Builds the simulation binary")
-
-    clean_sp = sp.add_parser("clean", help="Removes all build files")
-
-    demo_sp = sp.add_parser("demo", help="Creates pre-built demos.")
-
-    new_sp = sp.add_parser(
-        "new",
-        help="Creates a new simulation project. Creates a template project, "
-        "renames it to the given simulation name, configures git.",
-    )
-    new_sp.add_argument("SIMULATION_NAME",
-                        type=str,
-                        help="simulation name help")
-    new_sp.add_argument("--github",
-                        action="store_true",
-                        help="Create a Github repository.")
-
-    run_sp = sp.add_parser("run", help="Executes the simulation")
-
-    test_sp = sp.add_parser("test",
-                            help="Executes the unit-tests of a BioDynaMo sim.")
-
-    args, unknown = parser.parse_known_args()
-
-    if args.cmd == "new":
-        if len(unknown) != 0:
-            new_sp.print_help()
-            sys.exit()
-        NewCommand(args.SIMULATION_NAME, args.github)
-    elif args.cmd == "build":
-        if len(unknown) != 0:
-            build_sp.print_help()
-            sys.exit()
-        BuildCommand()
-    elif args.cmd == "clean":
-        if len(unknown) != 0:
-            clean_sp.print_help()
-            sys.exit()
-        BuildCommand(clean=True, build=False)
-    elif args.cmd == "demo":
-        demo_name = None
-        destination = None
-        if len(unknown) >= 1:
-            demo_name = unknown[0]
-        if len(unknown) >= 2:
-            destination = unknown[1]
-        DemoCommand(demo_name, destination)
-    elif args.cmd == "run":
-        RunCommand(args=unknown)
-    elif args.cmd == "test":
-        TestCommand()
-    elif args.version:
-        print(Version.string())
-        sys.exit()
-    elif args.shortversion:
-        print(Version.shortstring())
-        sys.exit()
-    else:
-        parser.print_help()
-=======
 from main import Main
 
 if __name__ == "__main__":
-    Main()
->>>>>>> 1d50a3a0
+    Main()
--- conflicted
+++ resolved
@@ -54,18 +54,10 @@
       }
     }
 
-<<<<<<< HEAD
     // iterate for all (time) steps
     Exporter exporter;
     if (with_export) {
       exporter.CreatePVDFile("Results4Paraview", iterations, 1.0);
-=======
-    {
-      Timing timing("Find Neighbors", statistic);
-      // bdm::NeighborOp op(700);
-      bdm::NeighborNanoflannOp op(700);
-      op.Compute(&cells);
->>>>>>> 8b3d6c70
     }
 
     for (size_t i = 0; i < iterations; i++) {

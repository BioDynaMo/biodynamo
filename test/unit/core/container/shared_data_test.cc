--- conflicted
+++ resolved
@@ -15,12 +15,7 @@
 #include "unit/core/container/shared_data_test.h"
 #include <gtest/gtest.h>
 #include <vector>
-<<<<<<< HEAD
 #include "core/real_t.h"
-=======
-#include "core/container/shared_data.h"
-#include "unit/test_util/io_test.h"
->>>>>>> cebe047f
 
 namespace bdm {
 namespace shared_data_test {
@@ -34,49 +29,9 @@
 }
 
 // Test if shared data is occupying full cache lines.
-<<<<<<< HEAD
-TEST(SharedDataTest, CacheLineAlignment) {
-  // Test standard data tyes int, float, real_t
-  // Test alignment of int
-  EXPECT_EQ(
-      std::alignment_of<typename SharedData<int>::Data::value_type>::value,
-      BDM_CACHE_LINE_SIZE);
-  // Test alignment of float
-  EXPECT_EQ(
-      std::alignment_of<typename SharedData<float>::Data::value_type>::value,
-      BDM_CACHE_LINE_SIZE);
-  // Test alignment of real_t
-  EXPECT_EQ(
-      std::alignment_of<typename SharedData<real_t>::Data::value_type>::value,
-      BDM_CACHE_LINE_SIZE);
-  // Test size of vector components int
-  EXPECT_EQ(sizeof(typename SharedData<int>::Data::value_type),
-            BDM_CACHE_LINE_SIZE);
-  // Test size of vector components float
-  EXPECT_EQ(sizeof(typename SharedData<float>::Data::value_type),
-            BDM_CACHE_LINE_SIZE);
-  // Test size of vector components real_t
-  EXPECT_EQ(sizeof(typename SharedData<real_t>::Data::value_type),
-            BDM_CACHE_LINE_SIZE);
-
-  // Test a chache line fully filled with real_ts.
-  // Test alignment of real_t[max_real_t], e.g. max cache line capacity
-  EXPECT_EQ(
-      std::alignment_of<
-          typename SharedData<real_t[BDM_CACHE_LINE_SIZE /
-                                     sizeof(real_t)]>::Data::value_type>::value,
-      BDM_CACHE_LINE_SIZE);
-  // Test size of vector components real_t[max_real_t], e.g. max cache line
-  // capacity
-  EXPECT_EQ(
-      sizeof(typename SharedData<
-             real_t[BDM_CACHE_LINE_SIZE / sizeof(real_t)]>::Data::value_type),
-      BDM_CACHE_LINE_SIZE);
-=======
 TEST(SharedDataTest, CacheLineAlignment) { RunCacheLineAlignmentTest(); }
 
 #ifdef USE_DICT
->>>>>>> cebe047f
 
 TEST_F(IOTest, SharedData) { RunIOTest(); }
 

--- conflicted
+++ resolved
@@ -25,12 +25,8 @@
       : EulerGrid(0, "TestSubstance", 1, 1),
         normalized_gradient_(normalized_gradient) {}
 
-<<<<<<< HEAD
-  void GetGradient(const Real3& position, Real3* gradient) const override {
-=======
-  void GetGradient(const Double3& position, Double3* gradient,
+  void GetGradient(const Real3& position, Real3* gradient,
                    bool normalize = true) const override {
->>>>>>> 5531d9ff
     (*gradient) = normalized_gradient_;
   }
 

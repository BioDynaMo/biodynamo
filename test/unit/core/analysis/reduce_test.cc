--- conflicted
+++ resolved
@@ -102,17 +102,9 @@
 
   // with different result data type and post processing
   {
-<<<<<<< HEAD
-    auto post_process = [](real_t result) {
-      return result / static_cast<real_t>(2.3);
-    };
+    auto post_process = [](real_t result) -> real_t { return result / 2.3; };
     GenericReducer<uint64_t, real_t> reducer(sum_data, combine_tl_results,
-                                             post_process);
-=======
-    auto post_process = [](double result) { return result / 2.3; };
-    GenericReducer<uint64_t, double> reducer(sum_data, combine_tl_results,
                                              nullptr, post_process);
->>>>>>> cebe047f
     rm->ForEachAgentParallel(reducer);
     auto result = reducer.GetResult();
     EXPECT_EQ(typeid(result), typeid(real_t));

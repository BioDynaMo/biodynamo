--- conflicted
+++ resolved
@@ -667,17 +667,10 @@
   Simulation simulation(TEST_NAME, set_param);
   simulation.GetEnvironment()->Update();
 
-<<<<<<< HEAD
-  double diff_coef = 0.5;
+  real_t diff_coef = 0.5;
   DiffusionGrid* dgrid2 = new EulerGrid(0, "Kalium1", diff_coef, 0, 20);
   DiffusionGrid* dgrid4 = new EulerGrid(1, "Kalium4", diff_coef, 0, 40);
   DiffusionGrid* dgrid8 = new EulerGrid(2, "Kalium8", diff_coef, 0, 80);
-=======
-  real_t diff_coef = 0.5;
-  DiffusionGrid* dgrid2 = new EulerGrid(0, "Kalium1", diff_coef, 0, 21);
-  DiffusionGrid* dgrid4 = new EulerGrid(1, "Kalium4", diff_coef, 0, 41);
-  DiffusionGrid* dgrid8 = new EulerGrid(2, "Kalium8", diff_coef, 0, 81);
->>>>>>> bb571fd9
 
   dgrid2->Initialize();
   dgrid4->Initialize();
@@ -1072,17 +1065,10 @@
     param->diffusion_method = "runge-kutta";
   };
   Simulation simulation(TEST_NAME, set_param);
-<<<<<<< HEAD
-  double diff_coef = 0.5;
+  real_t diff_coef = 0.5;
   DiffusionGrid* dgrid2 = new RungeKuttaGrid(0, "Kalium1", diff_coef, 20);
   DiffusionGrid* dgrid4 = new RungeKuttaGrid(1, "Kalium4", diff_coef, 40);
   DiffusionGrid* dgrid8 = new RungeKuttaGrid(2, "Kalium8", diff_coef, 80);
-=======
-  real_t diff_coef = 0.5;
-  DiffusionGrid* dgrid2 = new RungeKuttaGrid(0, "Kalium1", diff_coef, 21);
-  DiffusionGrid* dgrid4 = new RungeKuttaGrid(1, "Kalium4", diff_coef, 41);
-  DiffusionGrid* dgrid8 = new RungeKuttaGrid(2, "Kalium8", diff_coef, 81);
->>>>>>> bb571fd9
 
   dgrid2->Initialize();
   dgrid4->Initialize();

--- conflicted
+++ resolved
@@ -507,11 +507,7 @@
   delete d_grid8;
 }
 
-<<<<<<< HEAD
-TEST(DiffusionTest, RungeKuttaConvergence) {
-=======
 TEST(DISABLED_DiffusionTest, RungeKuttaConvergence) {
->>>>>>> 863adc13
   auto set_param = [](Param* param) { param->diffusion_type_ = "RK"; };
   Simulation simulation(TEST_NAME, set_param);
   double diff_coef = 0.5;

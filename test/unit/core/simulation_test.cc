--- conflicted
+++ resolved
@@ -498,13 +498,8 @@
   EXPECT_EQ(2u, restored->GetResourceManager()->GetNumAgents());
 
   // store next random number for later comparison
-<<<<<<< HEAD
-  std::vector<double> next_rand;
-  next_rand.resize(ti->GetMaxThreads());
-=======
   std::vector<real_t> next_rand;
   next_rand.resize(omp_get_max_threads());
->>>>>>> d284036b
 #pragma omp parallel
   {
     auto* r = sim.GetRandom();

// -----------------------------------------------------------------------------
//
// Copyright (C) 2021 CERN & University of Surrey for the benefit of the
// BioDynaMo collaboration. All Rights Reserved.
//
// Licensed under the Apache License, Version 2.0 (the "License");
// you may not use this file except in compliance with the License.
//
// See the LICENSE file distributed with this work for details.
// See the NOTICE file distributed with this work for additional information
// regarding copyright ownership.
//
// -----------------------------------------------------------------------------

#include <gtest/gtest.h>
#include <omp.h>
#include <experimental/filesystem>
#include <fstream>
#include <regex>
#include <string>
#include <type_traits>

#include "core/agent/cell.h"
#include "core/environment/environment.h"
#include "core/resource_manager.h"
#include "core/simulation_backup.h"
#include "core/util/io.h"
#include "unit/test_util/io_test.h"
#include "unit/test_util/test_util.h"

namespace fs = std::experimental::filesystem;

namespace bdm {

class SimulationTest : public ::testing::Test {
 public:
  static constexpr const char* kTomlFileName = "bdm.toml";
  static constexpr const char* kTomlContent =
      "[simulation]\n"
      "unschedule_default_operations = [\"mechanical forces\"]\n"
      "random_seed = 123\n"
      "output_dir = \"result-dir\"\n"
      "backup_file = \"backup.root\"\n"
      "restore_file = \"restore.root\"\n"
      "backup_interval = 3600\n"
      "time_step = 0.0125\n"
      "max_displacement = 2.0\n"
      "bound_space = 0\n"
      "min_bound = -100\n"
      "max_bound =  200\n"
      "diffusion_method = \"runge-kutta\"\n"
      "thread_safety_mechanism = \"automatic\"\n"
      "\n"
      "[visualization]\n"
      "insitu = false\n"
      "export = true\n"
      "pv_insitu_pipeline = \"my-insitu-script.py\"\n"
      "pv_insitu_pipelinearguments = \"--param1=123\"\n"
      "interval = 100\n"
      "export_generate_pvsm = false\n"
      "compress_pv_files = false\n"
      "\n"
      "  [[visualize_agent]]\n"
      "  name = \"Cell\"\n"
      "\n"
      "  [[visualize_agent]]\n"
      "  name = \"Neurite\"\n"
      "  additional_data_members = [ \"spring_axis_\", \"tension_\" ]\n"
      "\n"
      "\n"
      "  [[visualize_diffusion]]\n"
      "  name = \"Na\"\n"
      "  concentration = false\n"
      "  gradient = true\n"
      "\n"
      "  [[visualize_diffusion]]\n"
      "  name = \"K\"\n"
      "\n"
      "[performance]\n"
      "scheduling_batch_size = 123\n"
      "detect_static_agents = true\n"
      "cache_neighbors = true\n"
      "use_bdm_mem_mgr = false\n"
      "mem_mgr_aligned_pages_shift = 7\n"
      "mem_mgr_growth_rate = 1.123\n"
      "mem_mgr_max_mem_per_thread_factor = 3\n"
      "minimize_memory_while_rebalancing = false\n"
      "mapped_data_array_mode = \"cache\"\n"
      "\n"
      "[development]\n"
      "# this is a comment\n"
      "statistics = false\n"
      "debug_numa = true\n";

 protected:
  void SetUp() override {
    remove(kTomlFileName);
    remove("restore.root");
    CreateEmptyRestoreFile("restore.root");
    Simulation::counter_ = 0;
  }

  void TearDown() override {
    remove(kTomlFileName);
    remove("restore.root");
  }

  /// Creates an empty file restore file. \n
  /// It is needed, because BioDynaMo throws a fatal exception if it is
  /// initialized with a restore file that does not exist.
  void CreateEmptyRestoreFile(const std::string& filename) {
    Simulation sim("CreateEmptyRestoreFile");
    SimulationBackup b(filename, "");
    b.Backup(0);
    Simulation::counter_ = 0;
  }

  void ValidateNonCLIParameter(const Param* param) {
    EXPECT_EQ(123u, param->random_seed);
    EXPECT_EQ("paraview", param->visualization_engine);
    EXPECT_EQ("result-dir", param->output_dir);
    EXPECT_EQ("runge-kutta", param->diffusion_method);
    EXPECT_EQ(3600u, param->backup_interval);
    EXPECT_EQ(real_t(0.0125), param->simulation_time_step);
    EXPECT_EQ(1u, param->unschedule_default_operations.size());
    EXPECT_EQ("mechanical forces", param->unschedule_default_operations[0]);
    EXPECT_EQ(2.0, param->simulation_max_displacement);
    EXPECT_EQ(0, param->bound_space);
    EXPECT_EQ(-100, param->min_bound);
    EXPECT_EQ(200, param->max_bound);
    EXPECT_EQ(Param::ThreadSafetyMechanism::kAutomatic,
              param->thread_safety_mechanism);
    EXPECT_FALSE(param->insitu_visualization);
    EXPECT_TRUE(param->export_visualization);
    EXPECT_EQ("my-insitu-script.py", param->pv_insitu_pipeline);
    EXPECT_EQ("--param1=123", param->pv_insitu_pipelinearguments);
    EXPECT_EQ(100u, param->visualization_interval);
    EXPECT_FALSE(param->visualization_export_generate_pvsm);
    EXPECT_FALSE(param->visualization_compress_pv_files);

    // visualize_agent
    EXPECT_EQ(2u, param->visualize_agents.size());
    auto it = param->visualize_agents.cbegin();
    uint64_t counter = 0;
    while (it != param->visualize_agents.cend()) {
      if (counter == 0) {
        EXPECT_EQ("Cell", (*it).first);
        EXPECT_EQ(0u, (*it).second.size());
      } else if (counter == 1) {
        EXPECT_EQ("Neurite", (*it).first);
        auto additional_dm = (*it).second;
        EXPECT_EQ(2u, additional_dm.size());
        EXPECT_TRUE(additional_dm.find("spring_axis_") != additional_dm.end());
        EXPECT_TRUE(additional_dm.find("tension_") != additional_dm.end());
      }
      counter++;
      it++;
    }

    // visualize_diffusion
    EXPECT_EQ(2u, param->visualize_diffusion.size());
    for (uint64_t i = 0; i < 2; i++) {
      auto vd = param->visualize_diffusion[i];
      if (i == 0) {
        EXPECT_EQ("Na", vd.name);
        EXPECT_FALSE(vd.concentration);
        EXPECT_TRUE(vd.gradient);
      } else if (i == 1) {
        EXPECT_EQ("K", vd.name);
        EXPECT_TRUE(vd.concentration);
        EXPECT_FALSE(vd.gradient);
      }
    }

    // performance group
    EXPECT_EQ(123u, param->scheduling_batch_size);
    EXPECT_TRUE(param->detect_static_agents);
    EXPECT_TRUE(param->cache_neighbors);
<<<<<<< HEAD
    EXPECT_NEAR(0.123, param->agent_uid_defragmentation_low_watermark,
                abs_error<real_t>::value);
    EXPECT_NEAR(0.456, param->agent_uid_defragmentation_high_watermark,
                abs_error<real_t>::value);
=======
>>>>>>> cebe047f
    EXPECT_FALSE(param->use_bdm_mem_mgr);
    EXPECT_EQ(7u, param->mem_mgr_aligned_pages_shift);
    EXPECT_NEAR(1.123, param->mem_mgr_growth_rate, abs_error<real_t>::value);
    EXPECT_EQ(3u, param->mem_mgr_max_mem_per_thread_factor);
    EXPECT_FALSE(param->minimize_memory_while_rebalancing);
    EXPECT_EQ(Param::MappedDataArrayMode::kCache,
              param->mapped_data_array_mode);

    // development group
    EXPECT_FALSE(param->statistics);
    EXPECT_TRUE(param->debug_numa);
  }
};

#ifdef USE_DICT
TEST_F(SimulationTest, InitializeRuntimeParams) {
  std::ofstream config_file(kTomlFileName);
  config_file << kTomlContent;
  config_file.close();

  const char* argv[1] = {"./binary_name"};
  Simulation simulation(1, argv);
  auto* param = simulation.GetParam();

  EXPECT_EQ("backup.root", param->backup_file);
  EXPECT_EQ("restore.root", param->restore_file);
  EXPECT_EQ("binary_name", simulation.GetUniqueName());
  ValidateNonCLIParameter(param);
}

TEST_F(SimulationTest, InitializeRuntimeParams2) {
  std::ofstream config_file(kTomlFileName);
  config_file << kTomlContent;
  config_file.close();

  Simulation simulation("my-simulation");
  auto* param = simulation.GetParam();

  EXPECT_EQ("backup.root", param->backup_file);
  EXPECT_EQ("restore.root", param->restore_file);
  EXPECT_EQ("my-simulation", simulation.GetUniqueName());
  ValidateNonCLIParameter(param);
}

TEST_F(SimulationTest, InitializeRuntimeParamsWithCLIArguments) {
  std::ofstream config_file(kTomlFileName);
  config_file << kTomlContent;
  config_file.close();

  CreateEmptyRestoreFile("myrestore.root");
  const char* argv[5] = {"./binary_name", "-b", "mybackup.root", "-r",
                         "myrestore.root"};
  Simulation simulation(5, argv);
  auto* param = simulation.GetParam();

  // the following two parameters should contain the values from the command
  // line arguments.
  EXPECT_EQ("mybackup.root", param->backup_file);
  EXPECT_EQ("myrestore.root", param->restore_file);
  EXPECT_EQ("binary_name", simulation.GetUniqueName());
  ValidateNonCLIParameter(param);
  remove("myrestore.root");
}

TEST_F(SimulationTest, InitializeRuntimeParamsCLIConfigFileName) {
  std::string config_filename = "my-config-file.toml";
  remove(kTomlFileName);
  remove(config_filename.c_str());
  std::ofstream config_file(config_filename);
  config_file << kTomlContent;
  config_file.close();

  const char* argv[3] = {"./binary_name", "-c", config_filename.c_str()};
  Simulation simulation(3, argv);

  ValidateNonCLIParameter(simulation.GetParam());
  remove("myrestore.root");
  remove(config_filename.c_str());
}

TEST_F(SimulationTest, InitializeRuntimeParamsCtorConfigFileName) {
  std::string config_filename = "my-config-file.toml";
  remove(kTomlFileName);
  remove(config_filename.c_str());
  std::ofstream config_file(config_filename);
  config_file << kTomlContent;
  config_file.close();

  {
    const char* argv[1] = {"./binary_name"};
    Simulation simulation(1, argv, {config_filename});
    ValidateNonCLIParameter(simulation.GetParam());
  }

  {
    Simulation simulation("./binary_name", {config_filename});
    ValidateNonCLIParameter(simulation.GetParam());
  }

  remove("myrestore.root");
  remove(config_filename.c_str());
}

TEST_F(SimulationTest, InitializeRuntimeParamsSimulationName) {
  // same working dir
  const char* argv0[1] = {"./binary_name"};
  Simulation simulation0(1, argv0);
  EXPECT_EQ("binary_name", simulation0.GetUniqueName());

  // in PATH
  const char* argv1[1] = {"binary_name"};
  Simulation simulation1(1, argv1);
  EXPECT_EQ("binary_name1", simulation1.GetUniqueName());

  // binary dir != working dir
  const char* argv2[1] = {"./build/binary_name"};
  Simulation simulation2(1, argv2);
  EXPECT_EQ("binary_name2", simulation2.GetUniqueName());

  Simulation simulation3("binary_name");
  EXPECT_EQ("binary_name3", simulation3.GetUniqueName());
}

TEST_F(SimulationTest, MultipleJsonConfigsAndPrecedence) {
  const char* ctor1_config = R"EOF(
{
  "bdm::Param": {
    "random_seed": 1,
    "scheduling_batch_size": 1,
    "backup_file": "ctor1",
    "mem_mgr_growth_rate": 1.11,
    "backup_interval": 1,
    "simulation_time_step": 1
  }
}
)EOF";

  // overwrite all but first parameter
  const char* ctor2_config = R"EOF(
{
  "bdm::Param": {
    "scheduling_batch_size": 2,
    "backup_file": "ctor2",
    "mem_mgr_growth_rate": 1.12,
    "backup_interval": 2,
    "simulation_time_step": 2
  }
}
)EOF";

  // overwrite all but first two parameter
  const char* cli1_config = R"EOF(
{
  "bdm::Param": {
    "backup_file": "cli1",
    "mem_mgr_growth_rate": 1.13,
    "backup_interval": 3,
    "simulation_time_step": 3
  }
}
)EOF";

  // overwrite all but first three parameter
  const char* cli2_config = R"EOF(
{
  "bdm::Param": {
    "mem_mgr_growth_rate": 1.14,
    "backup_interval": 4,
    "simulation_time_step": 4
  }
}
)EOF";

  WriteToFile("ctor1.json", ctor1_config);
  WriteToFile("ctor2.json", ctor2_config);
  WriteToFile("cli1.json", cli1_config);
  WriteToFile("cli2.json", cli2_config);

  const char* argv[9] = {TEST_NAME,
                         "-c",
                         "cli1.json",
                         "-c",
                         "cli2.json",
                         "--inline-config",
                         "{ \"bdm::Param\": { \"backup_interval\": 5, "
                         "\"simulation_time_step\": 5 }}",
                         "--inline-config",
                         "{ \"bdm::Param\": { \"simulation_time_step\": 6 }}"};

  Simulation sim(9, argv, {"ctor1.json", "ctor2.json"});
  auto* param = sim.GetParam();

  EXPECT_EQ(1u, param->random_seed);
  EXPECT_EQ(2u, param->scheduling_batch_size);
  EXPECT_EQ("cli1", param->backup_file);
  EXPECT_NEAR(1.14, param->mem_mgr_growth_rate, abs_error<real_t>::value);
  EXPECT_EQ(5u, param->backup_interval);
  EXPECT_NEAR(6.0, param->simulation_time_step, abs_error<real_t>::value);

  std::remove("ctor1.json");
  std::remove("ctor2.json");
  std::remove("cli1.json");
  std::remove("cli2.json");
}

#endif  // USE_DICT

TEST_F(SimulationTest, SimulationId_OutputDir) {
  Simulation simulation("my-simulation");
  Simulation simulation1("my-simulation");

  EXPECT_EQ("my-simulation", simulation.GetUniqueName());
  EXPECT_EQ("output/my-simulation", simulation.GetOutputDir());

  EXPECT_EQ("my-simulation1", simulation1.GetUniqueName());
  EXPECT_EQ("output/my-simulation1", simulation1.GetOutputDir());
}

TEST_F(SimulationTest, SimulationId_OutputDir_TimeStamp) {
  auto SetParam = [](Param* param) {
    param->remove_output_dir_contents = false;
  };
  Simulation simulation("my-simulation", SetParam);
  Simulation simulation1("my-simulation", SetParam);

  // The regex below, is supposed to catch the following example structure
  // output[D+]/my-simulation[D+]/2021[d{4}]-08[d{2}]-09[d{2}]-
  // 12[d{2}]:24[d{2}]:51[d{2}]
  // For timestamp2, we add an additional [d] after the second [D+] to capture
  // my-simulation1 [D+d].
  std::regex timestamp1{
      "\\D+\\/\\D+\\/\\d{4}-\\d{2}-\\d{2}-\\d{2}:\\d{2}:\\d{2}"};
  std::regex timestamp2{
      "\\D+\\/\\D+\\d\\/\\d{4}-\\d{2}-\\d{2}-\\d{2}:\\d{2}:\\d{2}"};

  std::string out1 = simulation.GetOutputDir();
  std::string out2 = simulation1.GetOutputDir();

  EXPECT_EQ("my-simulation", simulation.GetUniqueName());
  EXPECT_TRUE(regex_match(out1, timestamp1));
  // EXPECT_TRUE( )

  EXPECT_EQ("my-simulation1", simulation1.GetUniqueName());
  EXPECT_TRUE(regex_match(out2, timestamp2));
}

TEST_F(SimulationTest, SimulationId_OutputDir_NoSimName) {
  Simulation simulation("");

  EXPECT_EQ("", simulation.GetUniqueName());
  EXPECT_EQ("output", simulation.GetOutputDir());
}

TEST_F(SimulationTest, SimulationId_OutputDir_NoSimName_TimeStamp) {
  auto SetParam = [](Param* param) {
    param->remove_output_dir_contents = false;
  };
  Simulation simulation("", SetParam);

  // The regex below, is supposed to catch the following example structure
  // output[D+]/2021[d{4}]-08[d{2}]-09[d{2}]-12[d{2}]:24[d{2}]:51[d{2}]
  std::regex timestamp{"\\D+\\/\\d{4}-\\d{2}-\\d{2}-\\d{2}:\\d{2}:\\d{2}"};

  EXPECT_EQ("", simulation.GetUniqueName());
  EXPECT_TRUE(regex_match(simulation.GetOutputDir(), timestamp));
}

TEST_F(SimulationTest, InlineConfig) {
  const char* argv[3] = {
      "./binary_name", "--inline-config",
      "{ \"bdm::Param\": { \"simulation_time_step\": 6.28}}"};
  Simulation sim(3, argv);
  EXPECT_NEAR(6.28, sim.GetParam()->simulation_time_step, 1e-5);
}

TEST_F(SimulationTest, DontRemoveOutputDirContents) {
  fs::create_directory(Concat("output/", TEST_NAME));
  fs::create_directory(Concat("output/", TEST_NAME, "/subdir"));
  EXPECT_FALSE(fs::is_empty(Concat("output/", TEST_NAME)));

  auto SetParam = [](Param* param) {
    param->remove_output_dir_contents = false;
  };
  Simulation sim(TEST_NAME, SetParam);
  EXPECT_FALSE(fs::is_empty(Concat("output/", TEST_NAME)));
}

TEST_F(SimulationTest, RemoveOutputDirContents) {
  fs::create_directory(Concat("output/", TEST_NAME));
  fs::create_directory(Concat("output/", TEST_NAME, "/subdir"));
  EXPECT_FALSE(fs::is_empty(Concat("output/", TEST_NAME)));

  auto set_param = [](Param* param) {
    param->remove_output_dir_contents = true;
  };
  Simulation sim(TEST_NAME, set_param);
  EXPECT_TRUE(fs::is_empty(Concat("output/", TEST_NAME)));
}

#ifdef USE_DICT
TEST_F(IOTest, Simulation) {
  // change state of each data member in Simulation

  auto set_param = [](Param* param) { param->simulation_time_step = 3.14; };
  Simulation sim(TEST_NAME, set_param);
  auto* rm = sim.GetResourceManager();
  auto* param = sim.GetParam();
  rm->AddAgent(new Cell());
  rm->AddAgent(new Cell());
#pragma omp parallel
  {
    auto* r = sim.GetRandom();
    r->SetSeed(42);
    r->Uniform(12, 34);
  }

  Simulation* restored;
  BackupAndRestore(sim, &restored);
  EXPECT_EQ(2u, restored->GetResourceManager()->GetNumAgents());

  // store next random number for later comparison
  std::vector<real_t> next_rand;
  next_rand.resize(omp_get_max_threads());
#pragma omp parallel
  {
    auto* r = sim.GetRandom();
    next_rand[omp_get_thread_num()] = r->Uniform(12, 34);
  }

  // change state to see if call to Simulation::Restore was successful
  rm->ClearAgents();
  const_cast<Param*>(param)->simulation_time_step = 6.28;
  // check if rm is really empty to avoid false positive test results
  EXPECT_EQ(0u, rm->GetNumAgents());

  // assign restored simulation to current one
  sim.Restore(std::move(*restored));
  delete restored;

  // Validate results;
  // From each data member in simulation do one check
  // For more detailed iotest see the repective classes
  // rm and param should still be valid!
  const real_t kEpsilon = abs_error<real_t>::value;
  EXPECT_EQ(2u, rm->GetNumAgents());
  EXPECT_NEAR(3.14, param->simulation_time_step, kEpsilon);
#pragma omp parallel
  {
    auto* r = sim.GetRandom();
    EXPECT_NEAR(next_rand[omp_get_thread_num()], r->Uniform(12, 34), kEpsilon);
  }
}

// The Param IOTest is located here to reuse the infrastructure used to test
// parsing parameters.
TEST_F(SimulationTest, ParamIOTest) {
  std::ofstream config_file(kTomlFileName);
  config_file << kTomlContent;
  config_file.close();

  Simulation simulation(TEST_NAME);
  auto* param = simulation.GetParam();

  Param* restored;
  BackupAndRestore(*param, &restored);
  const char* root_file = "param.root";
  remove(root_file);
  // write to root file
  WritePersistentObject(root_file, "param", *param, "new");

  // read back
  GetPersistentObject(root_file, "param", restored);
  // NB visualize_agents is currently not backed up due to a ROOT error
  restored->visualize_agents = param->visualize_agents;

  ValidateNonCLIParameter(restored);
  remove(root_file);
  delete restored;
}

#endif  // USE_DICT

TEST(Simulation, SetResourceManagerSame) {
  Simulation sim(TEST_NAME);
  auto* rm = sim.GetResourceManager();
  sim.SetResourceManager(rm);
  EXPECT_EQ(0u, rm->GetNumAgents());
}

TEST(Simulation, SetEnvironmentSame) {
  Simulation sim(TEST_NAME);
  auto* env = sim.GetEnvironment();
  sim.SetEnvironment(env);
  // will segfault if env has been deleted inside
  // SetEnvironment
  env->Clear();
}

}  // namespace bdm<|MERGE_RESOLUTION|>--- conflicted
+++ resolved
@@ -176,15 +176,6 @@
     EXPECT_EQ(123u, param->scheduling_batch_size);
     EXPECT_TRUE(param->detect_static_agents);
     EXPECT_TRUE(param->cache_neighbors);
-<<<<<<< HEAD
-    EXPECT_NEAR(0.123, param->agent_uid_defragmentation_low_watermark,
-                abs_error<real_t>::value);
-    EXPECT_NEAR(0.456, param->agent_uid_defragmentation_high_watermark,
-                abs_error<real_t>::value);
-=======
->>>>>>> cebe047f
-    EXPECT_FALSE(param->use_bdm_mem_mgr);
-    EXPECT_EQ(7u, param->mem_mgr_aligned_pages_shift);
     EXPECT_NEAR(1.123, param->mem_mgr_growth_rate, abs_error<real_t>::value);
     EXPECT_EQ(3u, param->mem_mgr_max_mem_per_thread_factor);
     EXPECT_FALSE(param->minimize_memory_while_rebalancing);

--- conflicted
+++ resolved
@@ -83,11 +83,7 @@
 // OS, architecture, and compiler version. Submitted bug to Apple on 2021-09-22.
 // The issue arises with the `#pragma omp critical` statement.
 // Todo(tobias): revisit this bug asap.
-<<<<<<< HEAD
-#if !(defined(__APPLE__) && defined(__arm64__) && __clang_major__ == 13)
-=======
 #if !(defined(__APPLE__) && __clang_major__ == 13)
->>>>>>> 7c8faa5d
 TEST(ResourceManagerTest, ForEachAgentParallelFilter) {
   Simulation simulation(TEST_NAME);
   auto* rm = simulation.GetResourceManager();
